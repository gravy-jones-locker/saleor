--- conflicted
+++ resolved
@@ -16,13 +16,8 @@
     get_taxes_for_cart, get_voucher_discount_for_cart, get_voucher_for_cart,
     recalculate_cart_discount, remove_voucher_from_cart)
 from saleor.core.exceptions import InsufficientStock
-<<<<<<< HEAD
-from saleor.core.templatetags.demo_obfuscators import (
-    obfuscate_address, obfuscate_string)
-=======
 from saleor.core.utils.taxes import (
     ZERO_MONEY, ZERO_TAXED_MONEY, get_taxes_for_country)
->>>>>>> b16e8b8f
 from saleor.discount import DiscountValueType, VoucherType
 from saleor.discount.models import NotApplicable, Voucher
 
@@ -40,20 +35,6 @@
         __len__=Mock(return_value=cart_length),
         is_shipping_required=Mock(return_value=is_shipping_required))
     monkeypatch.setattr(
-<<<<<<< HEAD
-        'saleor.checkout.core.Address.objects', address_objects)
-    checkout.storage['shipping_address'] = {'id': 1}
-    assert checkout.shipping_address == shipping
-
-
-def test_checkout_shipping_address_setter(checkout):
-    address = Address(first_name='Jan', last_name='Kowalski')
-    assert checkout._shipping_address is None
-    checkout.shipping_address = address
-    assert checkout._shipping_address == obfuscate_address(address)
-    assert checkout.storage['shipping_address'] == {
-        'city': '',
-=======
         'saleor.checkout.utils.get_cart_from_request', lambda req, qs: cart)
     url = reverse('checkout:index')
     request = rf.get(url, follow=True)
@@ -84,43 +65,11 @@
         'street_address_1': 'Aleje Jerozolimskie 2',
         'street_address_2': '',
         'city': 'Warszawa',
->>>>>>> b16e8b8f
         'city_area': '',
         'country_area': '',
-<<<<<<< HEAD
-        'first_name': 'Jan',
-        'id': None,
-        'last_name': obfuscate_string('Kowalski'),
-        'phone': '',
-        'postal_code': '',
-        'street_address_1': '',
-        'street_address_2': ''}
-
-
-@pytest.mark.parametrize('shipping_address, shipping_method, value', [
-    (
-        Mock(country=Mock(code='PL')),
-        Mock(
-            country_code='PL',
-            __eq__=lambda n, o: n.country_code == o.country_code),
-        Mock(country_code='PL')),
-    (Mock(country=Mock(code='DE')), Mock(country_code='PL'), None),
-    (None, Mock(country_code='PL'), None)])
-def test_checkout_shipping_method(
-        checkout, shipping_address, shipping_method, value, monkeypatch):
-    queryset = Mock(get=Mock(return_value=shipping_method))
-    monkeypatch.setattr(Checkout, 'shipping_address', shipping_address)
-    monkeypatch.setattr(
-        'saleor.checkout.core.ShippingMethodCountry.objects', queryset)
-    checkout.storage['shipping_method_country_id'] = 1
-    assert checkout._shipping_method is None
-    assert checkout.shipping_method == value
-    assert checkout._shipping_method == value
-=======
         'postal_code': '00-374',
         'phone': '+48536984008',
         'country': 'PL'}
->>>>>>> b16e8b8f
 
     response = client.get(url)
 
