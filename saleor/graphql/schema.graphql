--- conflicted
+++ resolved
@@ -4179,11 +4179,13 @@
   weight: WeightScalar
 }
 
-<<<<<<< HEAD
+type ProductVariantReorder {
+  errors: [Error!]! @deprecated(reason: "Use typed errors with error codes. This field will be removed after 2020-07-31.")
+  product: Product
+  productErrors: [ProductError!]!
+}
+
 type ProductVariantSetDefault {
-=======
-type ProductVariantReorder {
->>>>>>> a8e7bd5c
   errors: [Error!]! @deprecated(reason: "Use typed errors with error codes. This field will be removed after 2020-07-31.")
   product: Product
   productErrors: [ProductError!]!
