import graphene
from django.core.exceptions import ValidationError

from ...account import models as account_models
from ...core.error_codes import ShopErrorCode
from ...core.permissions import GiftcardPermissions, OrderPermissions, SitePermissions
from ...core.utils.url import validate_storefront_url
from ...site import GiftCardSettingsExpiryType
from ...site.error_codes import GiftCardSettingsErrorCode
from ...site.models import DEFAULT_LIMIT_QUANTITY_PER_CHECKOUT
from ..account.i18n import I18nMixin
from ..account.types import AddressInput, StaffNotificationRecipient
from ..core.descriptions import ADDED_IN_31, PREVIEW_FEATURE
from ..core.enums import WeightUnitsEnum
from ..core.mutations import BaseMutation, ModelDeleteMutation, ModelMutation
from ..core.types import (
    GiftCardSettingsError,
    OrderSettingsError,
    ShopError,
    TimePeriodInputType,
)
<<<<<<< HEAD
from ..plugins.dataloaders import load_plugins
=======
from ..site.dataloaders import load_site
>>>>>>> f8eedc66
from .enums import GiftCardSettingsExpiryTypeEnum
from .types import GiftCardSettings, OrderSettings, Shop


class ShopSettingsInput(graphene.InputObjectType):
    header_text = graphene.String(description="Header text.")
    description = graphene.String(description="SEO description.")
    include_taxes_in_prices = graphene.Boolean(description="Include taxes in prices.")
    display_gross_prices = graphene.Boolean(
        description="Display prices with tax in store."
    )
    charge_taxes_on_shipping = graphene.Boolean(description="Charge taxes on shipping.")
    track_inventory_by_default = graphene.Boolean(
        description="Enable inventory tracking."
    )
    default_weight_unit = WeightUnitsEnum(description="Default weight unit.")
    automatic_fulfillment_digital_products = graphene.Boolean(
        description="Enable automatic fulfillment for all digital products."
    )
    fulfillment_auto_approve = graphene.Boolean(
        description="Enable automatic approval of all new fulfillments." + ADDED_IN_31
    )
    fulfillment_allow_unpaid = graphene.Boolean(
        description=(
            "Enable ability to approve fulfillments which are unpaid." + ADDED_IN_31
        )
    )
    default_digital_max_downloads = graphene.Int(
        description="Default number of max downloads per digital content URL."
    )
    default_digital_url_valid_days = graphene.Int(
        description="Default number of days which digital content URL will be valid."
    )
    default_mail_sender_name = graphene.String(
        description="Default email sender's name."
    )
    default_mail_sender_address = graphene.String(
        description="Default email sender's address."
    )
    customer_set_password_url = graphene.String(
        description="URL of a view where customers can set their password."
    )
    reserve_stock_duration_anonymous_user = graphene.Int(
        description=(
            "Default number of minutes stock will be reserved for "
            "anonymous checkout. Enter 0 or null to disable." + ADDED_IN_31
        )
    )
    reserve_stock_duration_authenticated_user = graphene.Int(
        description=(
            "Default number of minutes stock will be reserved for "
            "authenticated checkout. Enter 0 or null to disable." + ADDED_IN_31
        )
    )
    limit_quantity_per_checkout = graphene.Int(
        description=(
            "Default number of maximum line quantity "
            "in single checkout. Minimum possible value is 1, default "
            f"value is {DEFAULT_LIMIT_QUANTITY_PER_CHECKOUT}."
            + ADDED_IN_31
            + PREVIEW_FEATURE
        )
    )


class SiteDomainInput(graphene.InputObjectType):
    domain = graphene.String(description="Domain name for shop.")
    name = graphene.String(description="Shop site name.")


class ShopSettingsUpdate(BaseMutation):
    shop = graphene.Field(Shop, description="Updated shop.")

    class Arguments:
        input = ShopSettingsInput(
            description="Fields required to update shop settings.", required=True
        )

    class Meta:
        description = "Updates shop settings."
        permissions = (SitePermissions.MANAGE_SETTINGS,)
        error_type_class = ShopError
        error_type_field = "shop_errors"

    @classmethod
    def clean_input(cls, _info, _instance, data):
        if data.get("customer_set_password_url"):
            try:
                validate_storefront_url(data["customer_set_password_url"])
            except ValidationError as error:
                raise ValidationError(
                    {"customer_set_password_url": error}, code=ShopErrorCode.INVALID
                )

        if "reserve_stock_duration_anonymous_user" in data:
            new_value = data["reserve_stock_duration_anonymous_user"]
            if not new_value or new_value < 1:
                data["reserve_stock_duration_anonymous_user"] = None
        if "reserve_stock_duration_authenticated_user" in data:
            new_value = data["reserve_stock_duration_authenticated_user"]
            if not new_value or new_value < 1:
                data["reserve_stock_duration_authenticated_user"] = None
        if "limit_quantity_per_checkout" in data:
            new_value = data["limit_quantity_per_checkout"]
            if new_value is not None and new_value < 1:
                raise ValidationError(
                    {
                        "limit_quantity_per_checkout": ValidationError(
                            "Quantity limit cannot be lower than 1.",
                            code=ShopErrorCode.INVALID.value,
                        )
                    }
                )
            if not new_value:
                data["limit_quantity_per_checkout"] = None

        return data

    @classmethod
    def construct_instance(cls, instance, cleaned_data):
        for field_name, desired_value in cleaned_data.items():
            current_value = getattr(instance, field_name)
            if current_value != desired_value:
                setattr(instance, field_name, desired_value)
        return instance

    @classmethod
    def perform_mutation(cls, _root, info, **data):
        site = load_site(info.context)
        instance = site.settings
        data = data.get("input")
        cleaned_input = cls.clean_input(info, instance, data)
        instance = cls.construct_instance(instance, cleaned_input)
        cls.clean_instance(info, instance)
        instance.save()
        return ShopSettingsUpdate(shop=Shop())


class ShopAddressUpdate(BaseMutation, I18nMixin):
    shop = graphene.Field(Shop, description="Updated shop.")

    class Arguments:
        input = AddressInput(description="Fields required to update shop address.")

    class Meta:
        description = (
            "Update the shop's address. If the `null` value is passed, the currently "
            "selected address will be deleted."
        )
        permissions = (SitePermissions.MANAGE_SETTINGS,)
        error_type_class = ShopError
        error_type_field = "shop_errors"

    @classmethod
    def perform_mutation(cls, _root, info, **data):
        site = load_site(info.context)
        data = data.get("input")

        if data:
            if not site.settings.company_address:
                company_address = account_models.Address()
            else:
                company_address = site.settings.company_address
            company_address = cls.validate_address(
                data, instance=company_address, info=info
            )
            company_address.save()
            site.settings.company_address = company_address
            site.settings.save(update_fields=["company_address"])
        else:
            if site.settings.company_address:
                site.settings.company_address.delete()
        return ShopAddressUpdate(shop=Shop())


class ShopDomainUpdate(BaseMutation):
    shop = graphene.Field(Shop, description="Updated shop.")

    class Arguments:
        input = SiteDomainInput(description="Fields required to update site.")

    class Meta:
        description = "Updates site domain of the shop."
        permissions = (SitePermissions.MANAGE_SETTINGS,)
        error_type_class = ShopError
        error_type_field = "shop_errors"

    @classmethod
    def perform_mutation(cls, _root, info, **data):
        site = load_site(info.context)
        data = data.get("input")
        domain = data.get("domain")
        name = data.get("name")
        if domain is not None:
            site.domain = domain
        if name is not None:
            site.name = name
        cls.clean_instance(info, site)
        site.save()
        return ShopDomainUpdate(shop=Shop())


class ShopFetchTaxRates(BaseMutation):
    shop = graphene.Field(Shop, description="Updated shop.")

    class Meta:
        description = "Fetch tax rates."
        permissions = (SitePermissions.MANAGE_SETTINGS,)
        error_type_class = ShopError
        error_type_field = "shop_errors"

    @classmethod
    def perform_mutation(cls, _root, info):
        manager = load_plugins(info.context)
        if not manager.fetch_taxes_data():
            raise ValidationError(
                "Could not fetch tax rates. Make sure you have supplied a "
                "valid credential for your tax plugin.",
                code=ShopErrorCode.CANNOT_FETCH_TAX_RATES.value,
            )
        return ShopFetchTaxRates(shop=Shop())


class StaffNotificationRecipientInput(graphene.InputObjectType):
    user = graphene.ID(
        required=False,
        description="The ID of the user subscribed to email notifications..",
    )
    email = graphene.String(
        required=False,
        description="Email address of a user subscribed to email notifications.",
    )
    active = graphene.Boolean(
        required=False, description="Determines if a notification active."
    )


class StaffNotificationRecipientCreate(ModelMutation):
    class Arguments:
        input = StaffNotificationRecipientInput(
            required=True,
            description="Fields required to create a staff notification recipient.",
        )

    class Meta:
        description = "Creates a new staff notification recipient."
        model = account_models.StaffNotificationRecipient
        object_type = StaffNotificationRecipient
        permissions = (SitePermissions.MANAGE_SETTINGS,)
        error_type_class = ShopError
        error_type_field = "shop_errors"

    @classmethod
    def clean_input(cls, info, instance, data):
        cleaned_input = super().clean_input(info, instance, data)
        cls.validate_input(instance, cleaned_input)
        email = cleaned_input.pop("email", None)
        if email:
            staff_user = account_models.User.objects.filter(email=email).first()
            if staff_user:
                cleaned_input["user"] = staff_user
            else:
                cleaned_input["staff_email"] = email
        return cleaned_input

    @staticmethod
    def validate_input(instance, cleaned_input):
        email = cleaned_input.get("email")
        user = cleaned_input.get("user")
        if not email and not user:
            if instance.id and "user" in cleaned_input or "email" in cleaned_input:
                raise ValidationError(
                    {
                        "staff_notification": ValidationError(
                            "User and email cannot be set empty",
                            code=ShopErrorCode.INVALID,
                        )
                    }
                )
            if not instance.id:
                raise ValidationError(
                    {
                        "staff_notification": ValidationError(
                            "User or email is required", code=ShopErrorCode.REQUIRED
                        )
                    }
                )
        if user and not user.is_staff:
            raise ValidationError(
                {
                    "user": ValidationError(
                        "User has to be staff user", code=ShopErrorCode.INVALID
                    )
                }
            )


class StaffNotificationRecipientUpdate(StaffNotificationRecipientCreate):
    class Arguments:
        id = graphene.ID(
            required=True, description="ID of a staff notification recipient to update."
        )
        input = StaffNotificationRecipientInput(
            required=True,
            description="Fields required to update a staff notification recipient.",
        )

    class Meta:
        description = "Updates a staff notification recipient."
        model = account_models.StaffNotificationRecipient
        object_type = StaffNotificationRecipient
        permissions = (SitePermissions.MANAGE_SETTINGS,)
        error_type_class = ShopError
        error_type_field = "shop_errors"


class StaffNotificationRecipientDelete(ModelDeleteMutation):
    class Arguments:
        id = graphene.ID(
            required=True, description="ID of a staff notification recipient to delete."
        )

    class Meta:
        description = "Delete staff notification recipient."
        model = account_models.StaffNotificationRecipient
        object_type = StaffNotificationRecipient
        permissions = (SitePermissions.MANAGE_SETTINGS,)
        error_type_class = ShopError
        error_type_field = "shop_errors"


class OrderSettingsUpdateInput(graphene.InputObjectType):
    automatically_confirm_all_new_orders = graphene.Boolean(
        required=False,
        description="When disabled, all new orders from checkout "
        "will be marked as unconfirmed. When enabled orders from checkout will "
        "become unfulfilled immediately.",
    )
    automatically_fulfill_non_shippable_gift_card = graphene.Boolean(
        required=False,
        description="When enabled, all non-shippable gift card orders "
        "will be fulfilled automatically.",
    )


class OrderSettingsUpdate(BaseMutation):
    order_settings = graphene.Field(OrderSettings, description="Order settings.")

    class Arguments:
        input = OrderSettingsUpdateInput(
            required=True, description="Fields required to update shop order settings."
        )

    class Meta:
        description = "Update shop order settings."
        permissions = (OrderPermissions.MANAGE_ORDERS,)
        error_type_class = OrderSettingsError
        error_type_field = "order_settings_errors"

    @classmethod
    def perform_mutation(cls, _root, info, **data):
        FIELDS = [
            "automatically_confirm_all_new_orders",
            "automatically_fulfill_non_shippable_gift_card",
        ]
        site = load_site(info.context)
        instance = site.settings
        update_fields = []
        for field in FIELDS:
            value = data["input"].get(field)
            if value is not None:
                setattr(instance, field, value)
                update_fields.append(field)

        if update_fields:
            instance.save(update_fields=update_fields)
        return OrderSettingsUpdate(order_settings=instance)


class GiftCardSettingsUpdateInput(graphene.InputObjectType):
    expiry_type = GiftCardSettingsExpiryTypeEnum(
        description="Defines gift card default expiry settings."
    )
    expiry_period = TimePeriodInputType(description="Defines gift card expiry period.")


class GiftCardSettingsUpdate(BaseMutation):
    gift_card_settings = graphene.Field(
        GiftCardSettings, description="Gift card settings."
    )

    class Arguments:
        input = GiftCardSettingsUpdateInput(
            required=True, description="Fields required to update gift card settings."
        )

    class Meta:
        description = "Update gift card settings."
        permissions = (GiftcardPermissions.MANAGE_GIFT_CARD,)
        error_type_class = GiftCardSettingsError

    @classmethod
    def perform_mutation(cls, _root, info, **data):
        site = load_site(info.context)
        instance = site.settings
        input = data["input"]
        cls.clean_input(input, instance)

        expiry_period = input.get("expiry_period")
        instance.gift_card_expiry_period_type = (
            expiry_period["type"] if expiry_period else None
        )
        instance.gift_card_expiry_period = (
            expiry_period["amount"] if expiry_period else None
        )
        update_fields = ["gift_card_expiry_period", "gift_card_expiry_period_type"]

        if expiry_type := input.get("expiry_type"):
            instance.gift_card_expiry_type = expiry_type
            update_fields.append("gift_card_expiry_type")

        instance.save(update_fields=update_fields)
        return GiftCardSettingsUpdate(gift_card_settings=instance)

    @staticmethod
    def clean_input(input, instance):
        expiry_type = input.get("expiry_type") or instance.gift_card_expiry_type
        if (
            expiry_type == GiftCardSettingsExpiryType.EXPIRY_PERIOD
            and input.get("expiry_period") is None
        ):
            raise ValidationError(
                {
                    "expiry_period": ValidationError(
                        "Expiry period settings are required for expiry period "
                        "gift card settings.",
                        code=GiftCardSettingsErrorCode.REQUIRED.value,
                    )
                }
            )
        elif expiry_type == GiftCardSettingsExpiryType.NEVER_EXPIRE:
            input["expiry_period"] = None<|MERGE_RESOLUTION|>--- conflicted
+++ resolved
@@ -19,11 +19,8 @@
     ShopError,
     TimePeriodInputType,
 )
-<<<<<<< HEAD
 from ..plugins.dataloaders import load_plugins
-=======
 from ..site.dataloaders import load_site
->>>>>>> f8eedc66
 from .enums import GiftCardSettingsExpiryTypeEnum
 from .types import GiftCardSettings, OrderSettings, Shop
 
