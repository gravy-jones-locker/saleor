from collections import defaultdict
from typing import Dict, List

import graphene
from django.core.exceptions import ValidationError
from django.db import transaction

from ....core.permissions import OrderPermissions
from ....core.taxes import TaxError
from ....core.tracing import traced_atomic_transaction
from ....order import events
from ....order.error_codes import OrderErrorCode
from ....order.fetch import fetch_order_lines
from ....order.search import update_order_search_vector
from ....order.utils import (
    add_variant_to_order,
    invalidate_order_prices,
    recalculate_order_weight,
)
from ...app.dataloaders import load_app
from ...core.mutations import BaseMutation
from ...core.types import NonNullList, OrderError
from ...discount.dataloaders import load_discounts
from ...product.types import ProductVariant
from ..types import Order, OrderLine
from ..utils import (
    OrderLineData,
    validate_product_is_published_in_channel,
    validate_variant_channel_listings,
)
from .draft_order_create import OrderLineCreateInput
from .utils import EditableOrderValidationMixin, get_webhook_handler_by_order_status


class OrderLinesCreate(EditableOrderValidationMixin, BaseMutation):
    order = graphene.Field(Order, description="Related order.")
    order_lines = NonNullList(OrderLine, description="List of added order lines.")

    class Arguments:
        id = graphene.ID(
            required=True, description="ID of the order to add the lines to."
        )
        input = NonNullList(
            OrderLineCreateInput,
            required=True,
            description="Fields required to add order lines.",
        )

    class Meta:
        description = "Create order lines for an order."
        permissions = (OrderPermissions.MANAGE_ORDERS,)
        error_type_class = OrderError
        error_type_field = "order_errors"
        errors_mapping = {"lines": "input", "channel": "input"}

    @classmethod
    def validate_lines(cls, info, data, existing_lines_info):
        grouped_lines_data: List[OrderLineData] = []
        lines_data_map: Dict[str, OrderLineData] = defaultdict(OrderLineData)

        variants_from_existing_lines = [
            line_info.line.variant_id for line_info in existing_lines_info
        ]

        invalid_ids = []
        for input_line in data.get("input"):
            variant_id = input_line["variant_id"]
            force_new_line = input_line["force_new_line"]
            variant = cls.get_node_or_error(
                info, variant_id, "variant_id", only_type=ProductVariant
            )
            quantity = input_line["quantity"]

            if quantity > 0:
                if force_new_line or variants_from_existing_lines.count(variant.pk) > 1:
                    grouped_lines_data.append(
                        OrderLineData(
                            variant_id=str(variant.id),
                            variant=variant,
                            quantity=quantity,
                        )
                    )
                else:
                    line_id = cls._find_line_id_for_variant_if_exist(
                        variant.pk, existing_lines_info
                    )

                    if line_id:
                        line_data = lines_data_map[line_id]
                        line_data.line_id = line_id
                    else:
                        line_data = lines_data_map[str(variant.id)]
                        line_data.variant_id = str(variant.id)

                    line_data.variant = variant
                    line_data.quantity += quantity
            else:
                invalid_ids.append(variant_id)
        if invalid_ids:
            raise ValidationError(
                {
                    "quantity": ValidationError(
                        "Variants quantity must be greater than 0.",
                        code=OrderErrorCode.ZERO_QUANTITY,
                        params={"variants": invalid_ids},
                    ),
                }
            )

        grouped_lines_data += list(lines_data_map.values())
        return grouped_lines_data

    @classmethod
    def validate_variants(cls, order, variants):
        try:
            channel = order.channel
            validate_product_is_published_in_channel(variants, channel)
            validate_variant_channel_listings(variants, channel)
        except ValidationError as error:
            cls.remap_error_fields(error, cls._meta.errors_mapping)
            raise ValidationError(error)

    @staticmethod
    def add_lines_to_order(order, lines_data, user, app, manager, discounts):
        added_lines: List[OrderLine] = []
        try:
            for line_data in lines_data:
                line = add_variant_to_order(
                    order,
                    line_data,
                    user,
                    app,
                    manager,
                    discounts=discounts,
                    allocate_stock=order.is_unconfirmed(),
                )
                added_lines.append(line)
        except TaxError as tax_error:
            raise ValidationError(
                "Unable to calculate taxes - %s" % str(tax_error),
                code=OrderErrorCode.TAX_ERROR.value,
            )
        return added_lines

    @classmethod
    @traced_atomic_transaction()
    def perform_mutation(cls, _root, info, **data):
        order = cls.get_node_or_error(info, data.get("id"), only_type=Order)
        cls.validate_order(order)
        existing_lines_info = fetch_order_lines(order)

        lines_to_add = cls.validate_lines(info, data, existing_lines_info)
        variants = [line.variant for line in lines_to_add]
        cls.validate_variants(order, variants)
        app = load_app(info.context)
        discounts = load_discounts(info.context)
        added_lines = cls.add_lines_to_order(
            order,
            lines_to_add,
            info.context.user,
            app,
            info.context.plugins,
<<<<<<< HEAD
            info.context.discounts,
=======
            info.context.site.settings,
            discounts,
>>>>>>> 917cb9b7
        )

        # Create the products added event
        events.order_added_products_event(
            order=order,
            user=info.context.user,
            app=app,
            order_lines=added_lines,
        )

        invalidate_order_prices(order)
        recalculate_order_weight(order)
        update_order_search_vector(order, save=False)
        order.save(
            update_fields=[
                "should_refresh_prices",
                "weight",
                "search_vector",
                "updated_at",
            ]
        )
        func = get_webhook_handler_by_order_status(order.status, info)
        transaction.on_commit(lambda: func(order))

        return OrderLinesCreate(order=order, order_lines=added_lines)

    @classmethod
    def _find_line_id_for_variant_if_exist(cls, variant_id, lines_info):
        """Return line id by using provided variantId parameter."""
        if not lines_info:
            return

        line_info = list(
            filter(lambda x: (x.variant.pk == int(variant_id)), lines_info)
        )

        if not line_info or len(line_info) > 1:
            return

        return str(line_info[0].line.id)<|MERGE_RESOLUTION|>--- conflicted
+++ resolved
@@ -160,12 +160,7 @@
             info.context.user,
             app,
             info.context.plugins,
-<<<<<<< HEAD
-            info.context.discounts,
-=======
-            info.context.site.settings,
             discounts,
->>>>>>> 917cb9b7
         )
 
         # Create the products added event
