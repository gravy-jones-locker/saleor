--- conflicted
+++ resolved
@@ -277,17 +277,13 @@
             instance.billing_address = billing_address.get_copy()
 
     @staticmethod
-<<<<<<< HEAD
-    def _save_lines(info, instance, lines_data, app, manager):
-=======
     def _parse_shipping_method_name(instance: models.Order, cleaned_input):
         shipping_method = cleaned_input.get("shipping_method")
         if shipping_method:
             instance.shipping_method_name = shipping_method.name
 
     @staticmethod
-    def _save_lines(info, instance, lines_data, app, site, manager):
->>>>>>> 38684d12
+    def _save_lines(info, instance, lines_data, app, manager):
         if lines_data:
             lines = []
             for line_data in lines_data:
