from decimal import Decimal
from functools import partial
from typing import TYPE_CHECKING, Optional
from uuid import uuid4

from django.conf import settings
from django.contrib.postgres.indexes import GinIndex
from django.db import models
from django.db.models import F, Q
from django.utils import timezone
from django_countries.fields import CountryField
from django_prices.models import MoneyField
from django_prices.templatetags.prices import amount
from prices import Money, TaxedMoney, fixed_discount, percentage_discount

from ..channel.models import Channel
from ..core.models import ModelWithMetadata
from ..core.permissions import DiscountPermissions
from ..core.taxes import display_gross_prices
from ..core.utils.translations import Translation, TranslationProxy
from . import DiscountType, DiscountValueType, VoucherType

if TYPE_CHECKING:
    from ..account.models import User


class NotApplicable(ValueError):
    """Exception raised when a discount is not applicable to a checkout.

    The error is raised if the order value is below the minimum required
    price or the order quantity is below the minimum quantity of items.
    Minimum price will be available as the `min_spent` attribute.
    Minimum quantity will be available as the `min_checkout_items_quantity` attribute.
    """

    def __init__(self, msg, min_spent=None, min_checkout_items_quantity=None):
        super().__init__(msg)
        self.min_spent = min_spent
        self.min_checkout_items_quantity = min_checkout_items_quantity


class VoucherQueryset(models.QuerySet):
    def active(self, date):
        return self.filter(
            Q(usage_limit__isnull=True) | Q(used__lt=F("usage_limit")),
            Q(end_date__isnull=True) | Q(end_date__gte=date),
            start_date__lte=date,
        )

    def active_in_channel(self, date, channel_slug: str):
        return self.active(date).filter(
            channel_listings__channel__slug=channel_slug,
            channel_listings__channel__is_active=True,
        )

    def expired(self, date):
        return self.filter(
            Q(used__gte=F("usage_limit")) | Q(end_date__lt=date), start_date__lt=date
        )


class Voucher(ModelWithMetadata):
    type = models.CharField(
        max_length=20, choices=VoucherType.CHOICES, default=VoucherType.ENTIRE_ORDER
    )
    name = models.CharField(max_length=255, null=True, blank=True)
    code = models.CharField(max_length=255, unique=True, db_index=True)
    usage_limit = models.PositiveIntegerField(null=True, blank=True)
    used = models.PositiveIntegerField(default=0, editable=False)
    start_date = models.DateTimeField(default=timezone.now)
    end_date = models.DateTimeField(null=True, blank=True)
    # this field indicates if discount should be applied per order or
    # individually to every item
    apply_once_per_order = models.BooleanField(default=False)
    apply_once_per_customer = models.BooleanField(default=False)

    only_for_staff = models.BooleanField(default=False)

    discount_value_type = models.CharField(
        max_length=10,
        choices=DiscountValueType.CHOICES,
        default=DiscountValueType.FIXED,
    )

    # not mandatory fields, usage depends on type
    countries = CountryField(multiple=True, blank=True)
    min_checkout_items_quantity = models.PositiveIntegerField(null=True, blank=True)
    products = models.ManyToManyField("product.Product", blank=True)
    variants = models.ManyToManyField("product.ProductVariant", blank=True)
    collections = models.ManyToManyField("product.Collection", blank=True)
    categories = models.ManyToManyField("product.Category", blank=True)

    objects = models.Manager.from_queryset(VoucherQueryset)()
    translated = TranslationProxy()

    class Meta:
        ordering = ("code",)

    @property
    def is_free(self):
        return (
            self.discount_value == Decimal(100)
            and self.discount_value_type == DiscountValueType.PERCENTAGE
        )

    def get_discount(self, channel: Channel):
        """Return proper discount amount for given channel.

        It operates over all channel listings as assuming that we have prefetched them.
        """
        voucher_channel_listing = None

        for channel_listing in self.channel_listings.all():
            if channel.id == channel_listing.channel_id:
                voucher_channel_listing = channel_listing
                break

        if not voucher_channel_listing:
            raise NotApplicable("This voucher is not assigned to this channel")
        if self.discount_value_type == DiscountValueType.FIXED:
            discount_amount = Money(
                voucher_channel_listing.discount_value, voucher_channel_listing.currency
            )
            return partial(fixed_discount, discount=discount_amount)
        if self.discount_value_type == DiscountValueType.PERCENTAGE:
            return partial(
                percentage_discount, percentage=voucher_channel_listing.discount_value
            )
        raise NotImplementedError("Unknown discount type")

    def get_discount_amount_for(self, price: Money, channel: Channel):
        discount = self.get_discount(channel)
        after_discount = discount(price)
        if after_discount.amount < 0:
            return price
        return price - after_discount

    def validate_min_spent(self, value: TaxedMoney, channel: Channel):
        value = value.gross if display_gross_prices() else value.net
        voucher_channel_listing = self.channel_listings.filter(channel=channel).first()
        if not voucher_channel_listing:
            raise NotApplicable("This voucher is not assigned to this channel")
        min_spent = voucher_channel_listing.min_spent
        if min_spent and value < min_spent:
            msg = f"This offer is only valid for orders over {amount(min_spent)}."
            raise NotApplicable(msg, min_spent=min_spent)

    def validate_min_checkout_items_quantity(self, quantity):
        min_checkout_items_quantity = self.min_checkout_items_quantity
        if min_checkout_items_quantity and min_checkout_items_quantity > quantity:
            msg = (
                "This offer is only valid for orders with a minimum of "
                f"{min_checkout_items_quantity} quantity."
            )
            raise NotApplicable(
                msg,
                min_checkout_items_quantity=min_checkout_items_quantity,
            )

    def validate_once_per_customer(self, customer_email):
        voucher_customer = VoucherCustomer.objects.filter(
            voucher=self, customer_email=customer_email
        )
        if voucher_customer:
            msg = "This offer is valid only once per customer."
            raise NotApplicable(msg)

    def validate_only_for_staff(self, customer: Optional["User"]):
        if not self.only_for_staff:
            return

        if not customer or not customer.is_staff:
            msg = "This offer is valid only for staff customers."
            raise NotApplicable(msg)


class VoucherChannelListing(models.Model):
    voucher = models.ForeignKey(
        Voucher,
        null=False,
        blank=False,
        related_name="channel_listings",
        on_delete=models.CASCADE,
    )
    channel = models.ForeignKey(
        Channel,
        null=False,
        blank=False,
        related_name="voucher_listings",
        on_delete=models.CASCADE,
    )
    discount_value = models.DecimalField(
        max_digits=settings.DEFAULT_MAX_DIGITS,
        decimal_places=settings.DEFAULT_DECIMAL_PLACES,
    )
    discount = MoneyField(amount_field="discount_value", currency_field="currency")
    currency = models.CharField(
        max_length=settings.DEFAULT_CURRENCY_CODE_LENGTH,
    )
    min_spent_amount = models.DecimalField(
        max_digits=settings.DEFAULT_MAX_DIGITS,
        decimal_places=settings.DEFAULT_DECIMAL_PLACES,
        blank=True,
        null=True,
    )
    min_spent = MoneyField(amount_field="min_spent_amount", currency_field="currency")

    class Meta:
        unique_together = (("voucher", "channel"),)
        ordering = ("pk",)


class VoucherCustomer(models.Model):
    voucher = models.ForeignKey(
        Voucher, related_name="customers", on_delete=models.CASCADE
    )
    customer_email = models.EmailField()

    class Meta:
        ordering = ("voucher", "customer_email", "pk")
        unique_together = (("voucher", "customer_email"),)


class SaleQueryset(models.QuerySet):
    def active(self, date=None):
        if date is None:
            date = timezone.now()
        return self.filter(
            Q(end_date__isnull=True) | Q(end_date__gte=date), start_date__lte=date
        )

    def expired(self, date=None):
        if date is None:
            date = timezone.now()
        return self.filter(end_date__lt=date, start_date__lt=date)


class VoucherTranslation(Translation):
    voucher = models.ForeignKey(
        Voucher, related_name="translations", on_delete=models.CASCADE
    )
    name = models.CharField(max_length=255, null=True, blank=True)

    class Meta:
        ordering = ("language_code", "voucher", "pk")
        unique_together = (("language_code", "voucher"),)

    def get_translated_object_id(self):
        return "Voucher", self.voucher_id

    def get_translated_keys(self):
        return {"name": self.name}


class Sale(ModelWithMetadata):
    name = models.CharField(max_length=255)
    type = models.CharField(
        max_length=10,
        choices=DiscountValueType.CHOICES,
        default=DiscountValueType.FIXED,
    )
    categories = models.ManyToManyField("product.Category", blank=True)
    collections = models.ManyToManyField("product.Collection", blank=True)
    products = models.ManyToManyField("product.Product", blank=True)
    variants = models.ManyToManyField("product.ProductVariant", blank=True)
    start_date = models.DateTimeField(default=timezone.now)
    end_date = models.DateTimeField(null=True, blank=True)
    created_at = models.DateTimeField(auto_now_add=True, db_index=True)
    updated_at = models.DateTimeField(auto_now=True, db_index=True)

    objects = models.Manager.from_queryset(SaleQueryset)()
    translated = TranslationProxy()

    class Meta:
        ordering = ("name", "pk")
        app_label = "discount"
        permissions = (
            (
                DiscountPermissions.MANAGE_DISCOUNTS.codename,
                "Manage sales and vouchers.",
            ),
        )

    def __repr__(self):
        return "Sale(name=%r, type=%s)" % (
            str(self.name),
            self.get_type_display(),
        )

    def __str__(self):
        return self.name

    def get_discount(self, sale_channel_listing):
        if not sale_channel_listing:
            raise NotApplicable("This sale is not assigned to this channel.")
        if self.type == DiscountValueType.FIXED:
            discount_amount = Money(
                sale_channel_listing.discount_value, sale_channel_listing.currency
            )
            return partial(fixed_discount, discount=discount_amount)
        if self.type == DiscountValueType.PERCENTAGE:
            return partial(
                percentage_discount,
                percentage=sale_channel_listing.discount_value,
            )
        raise NotImplementedError("Unknown discount type")


class SaleChannelListing(models.Model):
    sale = models.ForeignKey(
        Sale,
        null=False,
        blank=False,
        related_name="channel_listings",
        on_delete=models.CASCADE,
    )
    channel = models.ForeignKey(
        Channel,
        null=False,
        blank=False,
        related_name="sale_listings",
        on_delete=models.CASCADE,
    )
    discount_value = models.DecimalField(
        max_digits=settings.DEFAULT_MAX_DIGITS,
        decimal_places=settings.DEFAULT_DECIMAL_PLACES,
        default=0,
    )
    currency = models.CharField(
        max_length=settings.DEFAULT_CURRENCY_CODE_LENGTH,
    )

    class Meta:
        unique_together = [["sale", "channel"]]
        ordering = ("pk",)


class SaleTranslation(Translation):
    name = models.CharField(max_length=255, null=True, blank=True)
    sale = models.ForeignKey(
        Sale, related_name="translations", on_delete=models.CASCADE
    )

    class Meta:
        ordering = ("language_code", "name", "pk")
        unique_together = (("language_code", "sale"),)

    def get_translated_object_id(self):
        return "Sale", self.sale_id

    def get_translated_keys(self):
        return {"name": self.name}


<<<<<<< HEAD
class BaseObjectDiscount(models.Model):
=======
class OrderDiscount(models.Model):
    id = models.UUIDField(primary_key=True, editable=False, unique=True, default=uuid4)
    old_id = models.PositiveIntegerField(unique=True, null=True, blank=True)
    created_at = models.DateTimeField(auto_now_add=True)
    order = models.ForeignKey(
        "order.Order",
        related_name="discounts",
        blank=True,
        null=True,
        on_delete=models.CASCADE,
    )
>>>>>>> 63073a86
    type = models.CharField(
        max_length=10,
        choices=DiscountType.CHOICES,
        default=DiscountType.MANUAL,
    )
    value_type = models.CharField(
        max_length=10,
        choices=DiscountValueType.CHOICES,
        default=DiscountValueType.FIXED,
    )
    value = models.DecimalField(
        max_digits=settings.DEFAULT_MAX_DIGITS,
        decimal_places=settings.DEFAULT_DECIMAL_PLACES,
        default=0,
    )

    amount_value = models.DecimalField(
        max_digits=settings.DEFAULT_MAX_DIGITS,
        decimal_places=settings.DEFAULT_DECIMAL_PLACES,
        default=0,
    )
    amount = MoneyField(amount_field="amount_value", currency_field="currency")
    currency = models.CharField(
        max_length=settings.DEFAULT_CURRENCY_CODE_LENGTH,
    )

    name = models.CharField(max_length=255, null=True, blank=True)
    translated_name = models.CharField(max_length=255, null=True, blank=True)
    reason = models.TextField(blank=True, null=True)

    class Meta:
        abstract = True


class OrderDiscount(BaseObjectDiscount):
    order = models.ForeignKey(
        "order.Order",
        related_name="discounts",
        blank=True,
        null=True,
        on_delete=models.CASCADE,
    )

    class Meta:
        # Orders searching index
        indexes = [GinIndex(fields=["name", "translated_name"])]
<<<<<<< HEAD


class CheckoutDiscount(BaseObjectDiscount):
    checkout = models.ForeignKey(
        "checkout.Checkout",
        related_name="discounts",
        blank=True,
        null=True,
        on_delete=models.CASCADE,
    )

    class Meta:
        ordering = ("pk",)
=======
        ordering = ("created_at", "id")
>>>>>>> 63073a86
<|MERGE_RESOLUTION|>--- conflicted
+++ resolved
@@ -352,13 +352,45 @@
         return {"name": self.name}
 
 
-<<<<<<< HEAD
 class BaseObjectDiscount(models.Model):
-=======
-class OrderDiscount(models.Model):
     id = models.UUIDField(primary_key=True, editable=False, unique=True, default=uuid4)
+    created_at = models.DateTimeField(auto_now_add=True)
+    type = models.CharField(
+        max_length=10,
+        choices=DiscountType.CHOICES,
+        default=DiscountType.MANUAL,
+    )
+    value_type = models.CharField(
+        max_length=10,
+        choices=DiscountValueType.CHOICES,
+        default=DiscountValueType.FIXED,
+    )
+    value = models.DecimalField(
+        max_digits=settings.DEFAULT_MAX_DIGITS,
+        decimal_places=settings.DEFAULT_DECIMAL_PLACES,
+        default=0,
+    )
+
+    amount_value = models.DecimalField(
+        max_digits=settings.DEFAULT_MAX_DIGITS,
+        decimal_places=settings.DEFAULT_DECIMAL_PLACES,
+        default=0,
+    )
+    amount = MoneyField(amount_field="amount_value", currency_field="currency")
+    currency = models.CharField(
+        max_length=settings.DEFAULT_CURRENCY_CODE_LENGTH,
+    )
+
+    name = models.CharField(max_length=255, null=True, blank=True)
+    translated_name = models.CharField(max_length=255, null=True, blank=True)
+    reason = models.TextField(blank=True, null=True)
+
+    class Meta:
+        abstract = True
+
+
+class OrderDiscount(BaseObjectDiscount):
     old_id = models.PositiveIntegerField(unique=True, null=True, blank=True)
-    created_at = models.DateTimeField(auto_now_add=True)
     order = models.ForeignKey(
         "order.Order",
         related_name="discounts",
@@ -366,54 +398,11 @@
         null=True,
         on_delete=models.CASCADE,
     )
->>>>>>> 63073a86
-    type = models.CharField(
-        max_length=10,
-        choices=DiscountType.CHOICES,
-        default=DiscountType.MANUAL,
-    )
-    value_type = models.CharField(
-        max_length=10,
-        choices=DiscountValueType.CHOICES,
-        default=DiscountValueType.FIXED,
-    )
-    value = models.DecimalField(
-        max_digits=settings.DEFAULT_MAX_DIGITS,
-        decimal_places=settings.DEFAULT_DECIMAL_PLACES,
-        default=0,
-    )
-
-    amount_value = models.DecimalField(
-        max_digits=settings.DEFAULT_MAX_DIGITS,
-        decimal_places=settings.DEFAULT_DECIMAL_PLACES,
-        default=0,
-    )
-    amount = MoneyField(amount_field="amount_value", currency_field="currency")
-    currency = models.CharField(
-        max_length=settings.DEFAULT_CURRENCY_CODE_LENGTH,
-    )
-
-    name = models.CharField(max_length=255, null=True, blank=True)
-    translated_name = models.CharField(max_length=255, null=True, blank=True)
-    reason = models.TextField(blank=True, null=True)
-
-    class Meta:
-        abstract = True
-
-
-class OrderDiscount(BaseObjectDiscount):
-    order = models.ForeignKey(
-        "order.Order",
-        related_name="discounts",
-        blank=True,
-        null=True,
-        on_delete=models.CASCADE,
-    )
 
     class Meta:
         # Orders searching index
         indexes = [GinIndex(fields=["name", "translated_name"])]
-<<<<<<< HEAD
+        ordering = ("created_at", "id")
 
 
 class CheckoutDiscount(BaseObjectDiscount):
@@ -426,7 +415,4 @@
     )
 
     class Meta:
-        ordering = ("pk",)
-=======
-        ordering = ("created_at", "id")
->>>>>>> 63073a86
+        ordering = ("created_at", "id")