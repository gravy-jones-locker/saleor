--- conflicted
+++ resolved
@@ -38,14 +38,4 @@
         )
         .select_related("app")
         .prefetch_related("app__permissions__content_type")
-<<<<<<< HEAD
-    )
-
-
-def get_base_price(price: TaxedMoney, prices_entered_with_tax: bool) -> Decimal:
-    if prices_entered_with_tax:
-        return price.gross.amount
-    return price.net.amount
-=======
-    )
->>>>>>> 7b75079a
+    )