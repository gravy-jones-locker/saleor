import datetime
from decimal import Decimal
from unittest.mock import Mock, patch

import graphene
import pytest
import pytz
from django.utils import timezone
from django_countries.fields import Country
from freezegun import freeze_time
from prices import Money, TaxedMoney

from ...account.models import Address
from ...core.taxes import zero_money
from ...discount import DiscountValueType, VoucherType
from ...discount.models import NotApplicable, Voucher, VoucherChannelListing
from ...payment.models import Payment
from ...plugins.manager import get_plugins_manager
from ...shipping.interface import ShippingMethodData
from ...shipping.models import ShippingZone
<<<<<<< HEAD
from ...tax.utils import get_tax_country
from .. import calculations
=======
from .. import base_calculations, calculations
>>>>>>> aa74ef6b
from ..fetch import (
    CheckoutInfo,
    CheckoutLineInfo,
    DeliveryMethodBase,
    fetch_checkout_info,
    fetch_checkout_lines,
    get_delivery_method_info,
)
from ..models import Checkout, CheckoutLine
from ..utils import (
    PRIVATE_META_APP_SHIPPING_ID,
    add_voucher_to_checkout,
    calculate_checkout_quantity,
    cancel_active_payments,
    change_billing_address_in_checkout,
    change_shipping_address_in_checkout,
    clear_delivery_method,
    delete_external_shipping_id,
    get_external_shipping_id,
    get_voucher_discount_for_checkout,
    get_voucher_for_checkout_info,
    is_fully_paid,
    recalculate_checkout_discount,
    remove_voucher_from_checkout,
    set_external_shipping_id,
)


def test_is_valid_delivery_method(checkout_with_item, address, shipping_zone):
    checkout = checkout_with_item
    checkout.shipping_address = address
    checkout.save()
    manager = get_plugins_manager()
    lines, _ = fetch_checkout_lines(checkout)
    checkout_info = fetch_checkout_info(checkout, lines, [], manager)
    delivery_method_info = checkout_info.delivery_method_info
    # no shipping method assigned
    assert not delivery_method_info.is_valid_delivery_method()
    shipping_method = shipping_zone.shipping_methods.first()
    checkout.shipping_method = shipping_method
    checkout.save()
    checkout_info = fetch_checkout_info(checkout, lines, [], manager)
    delivery_method_info = checkout_info.delivery_method_info

    assert delivery_method_info.is_valid_delivery_method()

    zone = ShippingZone.objects.create(name="DE", countries=["DE"])
    shipping_method.shipping_zone = zone
    shipping_method.save()
    checkout_info = fetch_checkout_info(checkout, lines, [], manager)
    delivery_method_info = checkout_info.delivery_method_info

    assert not delivery_method_info.is_method_in_valid_methods(checkout_info)


@patch("saleor.plugins.webhook.tasks.send_webhook_request_sync")
def test_is_valid_delivery_method_external_method(
    mock_send_request, checkout_with_item, address, settings, shipping_app
):
    settings.PLUGINS = ["saleor.plugins.webhook.plugin.WebhookPlugin"]
    response_method_id = "abcd"
    mock_json_response = [
        {
            "id": response_method_id,
            "name": "Provider - Economy",
            "amount": "10",
            "currency": "USD",
            "maximum_delivery_days": "7",
        }
    ]
    method_id = graphene.Node.to_global_id(
        "app", f"{shipping_app.id}:{response_method_id}"
    )

    mock_send_request.return_value = mock_json_response
    checkout = checkout_with_item
    checkout.shipping_address = address
    checkout.private_metadata = {PRIVATE_META_APP_SHIPPING_ID: method_id}
    checkout.save()

    manager = get_plugins_manager()
    lines, _ = fetch_checkout_lines(checkout)
    checkout_info = fetch_checkout_info(checkout, lines, [], manager)
    delivery_method_info = checkout_info.delivery_method_info

    assert delivery_method_info.is_method_in_valid_methods(checkout_info)


@patch("saleor.plugins.webhook.tasks.send_webhook_request_sync")
def test_is_valid_delivery_method_external_method_no_longer_available(
    mock_send_request, checkout_with_item, address, settings, shipping_app
):
    settings.PLUGINS = ["saleor.plugins.webhook.plugin.WebhookPlugin"]
    mock_json_response = [
        {
            "id": "New-ID",
            "name": "Provider - Economy",
            "amount": "10",
            "currency": "USD",
            "maximum_delivery_days": "7",
        }
    ]
    method_id = graphene.Node.to_global_id("app", f"{shipping_app.id}:1")

    mock_send_request.return_value = mock_json_response
    checkout = checkout_with_item
    checkout.shipping_address = address
    checkout.private_metadata = {PRIVATE_META_APP_SHIPPING_ID: method_id}
    checkout.save()

    manager = get_plugins_manager()
    lines, _ = fetch_checkout_lines(checkout)
    checkout_info = fetch_checkout_info(checkout, lines, [], manager)
    delivery_method_info = checkout_info.delivery_method_info

    assert delivery_method_info.is_method_in_valid_methods(checkout_info) is False


def test_clear_delivery_method(checkout, shipping_method):
    checkout.shipping_method = shipping_method
    checkout.save()
    manager = get_plugins_manager()
    checkout_info = fetch_checkout_info(checkout, [], [], manager)
    clear_delivery_method(checkout_info)
    checkout.refresh_from_db()
    assert not checkout.shipping_method
    assert isinstance(checkout_info.delivery_method_info, DeliveryMethodBase)


def test_last_change_update(checkout):
    with freeze_time(datetime.datetime.now()) as frozen_datetime:
        assert checkout.last_change != frozen_datetime()

        checkout.note = "Sample note"
        checkout.save()

        assert checkout.last_change == pytz.utc.localize(frozen_datetime())


def test_last_change_update_foreign_key(checkout, shipping_method):
    with freeze_time(datetime.datetime.now()) as frozen_datetime:
        assert checkout.last_change != frozen_datetime()

        checkout.shipping_method = shipping_method
        checkout.save(update_fields=["shipping_method", "last_change"])

        assert checkout.last_change == pytz.utc.localize(frozen_datetime())


@pytest.mark.parametrize(
    "total, min_spent_amount, min_checkout_items_quantity, "
    "discount_value, discount_value_type, expected_value",
    [
        (20, 20, 2, 50, DiscountValueType.PERCENTAGE, Decimal("10.00")),
        (20, None, None, 50, DiscountValueType.PERCENTAGE, Decimal("10.00")),
        (20, 20, 2, 5, DiscountValueType.FIXED, Decimal("5.00")),
        (20, None, None, 5, DiscountValueType.FIXED, Decimal("5.00")),
    ],
)
def test_get_discount_for_checkout_value_voucher(
    total,
    min_spent_amount,
    min_checkout_items_quantity,
    discount_value,
    discount_value_type,
    expected_value,
    monkeypatch,
    channel_USD,
    checkout_with_items,
):
    voucher = Voucher.objects.create(
        code="unique",
        type=VoucherType.ENTIRE_ORDER,
        discount_value_type=discount_value_type,
        min_checkout_items_quantity=min_checkout_items_quantity,
    )
    VoucherChannelListing.objects.create(
        voucher=voucher,
        channel=channel_USD,
        discount=Money(discount_value, channel_USD.currency_code),
        min_spent_amount=(min_spent_amount if min_spent_amount is not None else None),
    )
    checkout = Mock(spec=checkout_with_items, channel=channel_USD)
    subtotal = Money(total, "USD")
    monkeypatch.setattr(
        "saleor.checkout.base_calculations.base_checkout_subtotal",
        lambda *args: subtotal,
    )
    checkout_info = CheckoutInfo(
        checkout=checkout,
        shipping_address=None,
        billing_address=None,
        channel=channel_USD,
        user=None,
        valid_pick_up_points=[],
        delivery_method_info=get_delivery_method_info(None, None),
        all_shipping_methods=[],
    )
    lines = [
        CheckoutLineInfo(
            line=line,
            channel_listing=line.variant.product.channel_listings.first(),
            collections=[],
            product=line.variant.product,
            variant=line.variant,
            product_type=line.variant.product.product_type,
        )
        for line in checkout_with_items.lines.all()
    ]
    manager = get_plugins_manager()
    discount = get_voucher_discount_for_checkout(
        manager, voucher, checkout_info, lines, None, []
    )
    assert discount == Money(expected_value, "USD")


@patch("saleor.discount.utils.validate_voucher")
def test_get_voucher_discount_for_checkout_voucher_validation(
    mock_validate_voucher, voucher, checkout_with_voucher
):
    manager = get_plugins_manager()
    lines, _ = fetch_checkout_lines(checkout_with_voucher)
    quantity = calculate_checkout_quantity(lines)
    checkout_info = fetch_checkout_info(checkout_with_voucher, lines, [], manager)
    manager = get_plugins_manager()
    address = checkout_with_voucher.shipping_address
    get_voucher_discount_for_checkout(manager, voucher, checkout_info, lines, address)
    subtotal = base_calculations.base_checkout_subtotal(
        lines, checkout_info.channel, checkout_with_voucher.currency, []
    )
    customer_email = checkout_with_voucher.get_customer_email()
    tax_country = get_tax_country(
        checkout_with_voucher.channel,
        checkout_with_voucher.is_shipping_required(),
        address,
        address,
    )
    mock_validate_voucher.assert_called_once_with(
        voucher,
        subtotal,
        quantity,
        customer_email,
        checkout_with_voucher.channel,
        tax_country,
        checkout_info.user,
    )


@pytest.mark.parametrize(
    "total, total_quantity, discount_value, discount_type, min_spent_amount, "
    "min_checkout_items_quantity",
    [
        ("99", 9, 10, DiscountValueType.FIXED, None, 10),
        ("99", 9, 10, DiscountValueType.FIXED, 100, None),
        ("99", 10, 10, DiscountValueType.PERCENTAGE, 100, 10),
        ("100", 9, 10, DiscountValueType.PERCENTAGE, 100, 10),
        ("99", 9, 10, DiscountValueType.PERCENTAGE, 100, 10),
    ],
)
def test_get_discount_for_checkout_entire_order_voucher_not_applicable(
    total,
    total_quantity,
    discount_value,
    discount_type,
    min_spent_amount,
    min_checkout_items_quantity,
    monkeypatch,
    channel_USD,
):
    voucher = Voucher.objects.create(
        code="unique",
        type=VoucherType.ENTIRE_ORDER,
        discount_value_type=discount_type,
        min_checkout_items_quantity=min_checkout_items_quantity,
    )
    VoucherChannelListing.objects.create(
        voucher=voucher,
        channel=channel_USD,
        discount=Money(discount_value, channel_USD.currency_code),
        min_spent_amount=(min_spent_amount if min_spent_amount is not None else None),
    )
    checkout = Mock(spec=Checkout, channel=channel_USD)
    subtotal = Money(total, "USD")
    monkeypatch.setattr(
        "saleor.checkout.base_calculations.base_checkout_subtotal",
        lambda *args: subtotal,
    )
    checkout_info = CheckoutInfo(
        checkout=checkout,
        delivery_method_info=None,
        shipping_address=None,
        billing_address=None,
        channel=channel_USD,
        user=None,
        valid_pick_up_points=[],
        all_shipping_methods=[],
    )
    manager = get_plugins_manager()
    with pytest.raises(NotApplicable):
        get_voucher_discount_for_checkout(manager, voucher, checkout_info, [], None, [])


@pytest.mark.parametrize(
    "discount_value, discount_type, total_discount_amount",
    [
        (5, DiscountValueType.FIXED, Decimal("15.00")),
        (10, DiscountValueType.PERCENTAGE, Decimal("6.00")),
    ],
)
def test_get_discount_for_checkout_specific_products_voucher(
    priced_checkout_with_items,
    product_list,
    discount_value,
    discount_type,
    total_discount_amount,
    channel_USD,
):
    # given
    voucher = Voucher.objects.create(
        code="unique",
        type=VoucherType.SPECIFIC_PRODUCT,
        discount_value_type=discount_type,
        apply_once_per_order=False,
    )
    VoucherChannelListing.objects.create(
        voucher=voucher,
        channel=channel_USD,
        discount=Money(discount_value, channel_USD.currency_code),
    )
    for product in product_list:
        voucher.products.add(product)
    priced_checkout_with_items.voucher_code = voucher.code
    priced_checkout_with_items.save()
    manager = get_plugins_manager()

    # when
    lines, _ = fetch_checkout_lines(priced_checkout_with_items)
    checkout_info = fetch_checkout_info(priced_checkout_with_items, lines, [], manager)
    subtotal = manager.calculate_checkout_subtotal(
        checkout_info, lines, checkout_info.shipping_address, []
    ).gross

    # then
    for line in lines:
        line.voucher = None
    subtotal_without_voucher = manager.calculate_checkout_subtotal(
        checkout_info, lines, checkout_info.shipping_address, []
    )

    currency = checkout_info.checkout.currency
    expected_subtotal = subtotal_without_voucher.gross - Money(
        total_discount_amount, currency
    )
    assert expected_subtotal == subtotal


@pytest.mark.parametrize(
    "discount_value, discount_type, total_discount_amount",
    [
        (5, DiscountValueType.FIXED, 5),
        (10000, DiscountValueType.FIXED, 10),
        (10, DiscountValueType.PERCENTAGE, 1),
    ],
)
def test_get_discount_for_checkout_specific_products_voucher_apply_only_once(
    checkout_with_items,
    product_list,
    discount_value,
    discount_type,
    total_discount_amount,
    channel_USD,
):
    # given
    voucher = Voucher.objects.create(
        code="unique",
        type=VoucherType.SPECIFIC_PRODUCT,
        discount_value_type=discount_type,
        apply_once_per_order=True,
    )
    VoucherChannelListing.objects.create(
        voucher=voucher,
        channel=channel_USD,
        discount=Money(discount_value, channel_USD.currency_code),
    )
    for product in product_list:
        voucher.products.add(product)
    checkout_with_items.voucher_code = voucher.code
    checkout_with_items.save()
    manager = get_plugins_manager()

    # when
    lines, _ = fetch_checkout_lines(checkout_with_items)
    checkout_info = fetch_checkout_info(checkout_with_items, lines, [], manager)
    subtotal = manager.calculate_checkout_subtotal(
        checkout_info, lines, checkout_info.shipping_address, []
    ).gross

    # then
    assert any([line.voucher is not None for line in lines])
    for line in lines:
        line.voucher = None
    subtotal_without_voucher = manager.calculate_checkout_subtotal(
        checkout_info, lines, checkout_info.shipping_address, []
    )

    assert subtotal == subtotal_without_voucher.gross - Money(
        total_discount_amount, checkout_info.checkout.currency
    )


@pytest.mark.parametrize(
    "total, total_quantity, discount_value, discount_type, min_spent_amount,"
    "min_checkout_items_quantity",
    [
        ("99", 9, 10, DiscountValueType.FIXED, None, 10),
        ("99", 9, 10, DiscountValueType.FIXED, 100, None),
        ("99", 10, 10, DiscountValueType.PERCENTAGE, 100, 10),
        ("100", 9, 10, DiscountValueType.PERCENTAGE, 100, 10),
        ("99", 9, 10, DiscountValueType.PERCENTAGE, 100, 10),
    ],
)
def test_get_discount_for_checkout_specific_products_voucher_not_applicable(
    monkeypatch,
    total,
    total_quantity,
    discount_value,
    discount_type,
    min_spent_amount,
    min_checkout_items_quantity,
    channel_USD,
):
    discounts = []
    monkeypatch.setattr(
        "saleor.checkout.utils.get_prices_of_discounted_specific_product",
        lambda checkout, discounts, product: [],
    )
    monkeypatch.setattr(
        "saleor.checkout.calculations.checkout_shipping_price",
        lambda _: TaxedMoney(Money(0, "USD"), Money(0, "USD")),
    )
    monkeypatch.setattr(
        "saleor.checkout.base_calculations.base_checkout_subtotal",
        lambda *args: Money(total, "USD"),
    )

    manager = get_plugins_manager()
    voucher = Voucher.objects.create(
        code="unique",
        type=VoucherType.SPECIFIC_PRODUCT,
        discount_value_type=discount_type,
        min_checkout_items_quantity=min_checkout_items_quantity,
    )
    VoucherChannelListing.objects.create(
        voucher=voucher,
        channel=channel_USD,
        discount=Money(discount_value, channel_USD.currency_code),
        min_spent_amount=(min_spent_amount if min_spent_amount is not None else None),
    )
    checkout = Mock(quantity=total_quantity, spec=Checkout, channel=channel_USD)
    checkout_info = CheckoutInfo(
        checkout=checkout,
        delivery_method_info=get_delivery_method_info(None, None),
        shipping_address=None,
        billing_address=None,
        channel=channel_USD,
        user=None,
        valid_pick_up_points=[],
        all_shipping_methods=[],
    )
    with pytest.raises(NotApplicable):
        get_voucher_discount_for_checkout(
            manager, voucher, checkout_info, [], None, discounts
        )


@pytest.mark.parametrize(
    "shipping_cost, shipping_country_code, discount_value, discount_type,"
    "countries, expected_value",
    [
        (
            Decimal("10.00"),
            None,
            50,
            DiscountValueType.PERCENTAGE,
            [],
            Decimal("5.00"),
        ),
        (
            Decimal("10.00"),
            None,
            20,
            DiscountValueType.FIXED,
            [],
            Decimal("10.00"),
        ),
        (
            Decimal("10.00"),
            "PL",
            20,
            DiscountValueType.FIXED,
            [],
            Decimal("10.00"),
        ),
        (
            Decimal("5.00"),
            "PL",
            Decimal("5.00"),
            DiscountValueType.FIXED,
            ["PL"],
            Decimal("5.00"),
        ),
        (
            Decimal("5.00"),
            "PL",
            Decimal("5.00"),
            DiscountValueType.FIXED,
            ["PL"],
            Decimal("5.00"),
        ),
    ],
)
def test_get_discount_for_checkout_shipping_voucher(
    shipping_cost,
    shipping_country_code,
    discount_value,
    discount_type,
    countries,
    expected_value,
    monkeypatch,
    channel_USD,
    shipping_method,
    shipping_method_data,
):
    manager = get_plugins_manager()
    tax = Decimal("1.23")
    shipping = TaxedMoney(
        Money(shipping_cost, "USD"), Money(shipping_cost * tax, "USD")
    )
    subtotal = Money(100, "USD")
    monkeypatch.setattr(
        "saleor.checkout.base_calculations.base_checkout_subtotal",
        lambda *args: subtotal,
    )
    monkeypatch.setattr(
        "saleor.checkout.utils.is_shipping_required", lambda lines: True
    )
    checkout = Mock(
        spec=Checkout,
        is_shipping_required=Mock(return_value=True),
        channel_id=channel_USD.id,
        channel=channel_USD,
        shipping_method=shipping_method,
        get_shipping_price=Mock(return_value=shipping.gross),
        shipping_address=Mock(country=Country(shipping_country_code)),
    )
    voucher = Voucher.objects.create(
        code="unique",
        type=VoucherType.SHIPPING,
        discount_value_type=discount_type,
        countries=countries,
    )
    VoucherChannelListing.objects.create(
        voucher=voucher,
        channel=channel_USD,
        discount=Money(discount_value, channel_USD.currency_code),
    )
    shipping_address = Mock(spec=Address, country=Mock(code="PL"))
    checkout_info = CheckoutInfo(
        checkout=checkout,
        shipping_address=shipping_address,
        delivery_method_info=get_delivery_method_info(
            shipping_method_data, shipping_address
        ),
        billing_address=None,
        channel=channel_USD,
        user=None,
        valid_pick_up_points=[],
        all_shipping_methods=[],
    )

    discount = get_voucher_discount_for_checkout(
        manager, voucher, checkout_info, [], None, None
    )
    assert discount == Money(expected_value, "USD")


def test_get_discount_for_checkout_shipping_voucher_all_countries(
    monkeypatch, channel_USD, shipping_method, shipping_method_data
):
    subtotal = Money(100, "USD")
    monkeypatch.setattr(
        "saleor.checkout.base_calculations.base_checkout_subtotal",
        lambda *args: subtotal,
    )
    monkeypatch.setattr(
        "saleor.checkout.utils.is_shipping_required", lambda lines: True
    )
    shipping_total = TaxedMoney(Money(10, "USD"), Money(10, "USD"))
    checkout = Mock(
        spec=Checkout,
        channel_id=channel_USD.id,
        channel=channel_USD,
        shipping_method_id=shipping_method.id,
        is_shipping_required=Mock(return_value=True),
        shipping_method=Mock(get_total=Mock(return_value=shipping_total)),
        shipping_address=Mock(country=Country("PL")),
    )
    voucher = Voucher.objects.create(
        code="unique",
        type=VoucherType.SHIPPING,
        discount_value_type=DiscountValueType.PERCENTAGE,
        countries=[],
    )
    VoucherChannelListing.objects.create(
        voucher=voucher,
        channel=channel_USD,
        discount=Money(50, channel_USD.currency_code),
    )

    manager = get_plugins_manager()
    checkout_info = CheckoutInfo(
        checkout=checkout,
        delivery_method_info=get_delivery_method_info(shipping_method_data),
        shipping_address=Mock(spec=Address, country=Mock(code="PL")),
        billing_address=None,
        channel=channel_USD,
        user=None,
        valid_pick_up_points=[],
        all_shipping_methods=[],
    )
    discount = get_voucher_discount_for_checkout(
        manager, voucher, checkout_info, [], None, None
    )

    assert discount == Money(5, "USD")


def test_get_discount_for_checkout_shipping_voucher_limited_countries(
    monkeypatch, channel_USD
):
    subtotal = Money(100, "USD")
    shipping_total = TaxedMoney(net=Money(10, "USD"), gross=Money(10, "USD"))
    monkeypatch.setattr(
        "saleor.checkout.utils.base_calculations.base_checkout_subtotal",
        lambda *args: subtotal,
    )
    checkout = Mock(
        get_subtotal=Mock(return_value=subtotal),
        channel=channel_USD,
        is_shipping_required=Mock(return_value=True),
        shipping_method=Mock(get_total=Mock(return_value=shipping_total)),
        shipping_address=Mock(country=Country("PL")),
    )
    voucher = Voucher.objects.create(
        code="unique",
        type=VoucherType.SHIPPING,
        discount_value_type=DiscountValueType.PERCENTAGE,
        countries=["UK", "DE"],
    )
    VoucherChannelListing.objects.create(
        voucher=voucher,
        channel=channel_USD,
        discount=Money(50, channel_USD.currency_code),
    )

    checkout_info = CheckoutInfo(
        checkout=checkout,
        delivery_method_info=get_delivery_method_info(None, None),
        shipping_address=Mock(spec=Address, country=Mock(code="PL")),
        billing_address=None,
        channel=channel_USD,
        user=None,
        valid_pick_up_points=[],
        all_shipping_methods=[],
    )
    manager = get_plugins_manager()
    with pytest.raises(NotApplicable):
        get_voucher_discount_for_checkout(manager, voucher, checkout_info, [], None, [])


@pytest.mark.parametrize(
    "is_shipping_required, shipping_method_data, discount_value, discount_type,"
    "countries, min_spent_amount, min_checkout_items_quantity, subtotal,"
    "total_quantity, error_msg",
    [
        (
            True,
            ShippingMethodData("1", "test", Money(10, "USD")),
            10,
            DiscountValueType.FIXED,
            ["US"],
            None,
            None,
            Money(10, "USD"),
            10,
            "This offer is not valid in your country.",
        ),
        (
            True,
            None,
            10,
            DiscountValueType.FIXED,
            [],
            None,
            None,
            Money(10, "USD"),
            10,
            "Please select a delivery method first.",
        ),
        (
            False,
            None,
            10,
            DiscountValueType.FIXED,
            [],
            None,
            None,
            Money(10, "USD"),
            10,
            "Your order does not require shipping.",
        ),
        (
            True,
            ShippingMethodData("1", "test", Money(10, "USD")),
            10,
            DiscountValueType.FIXED,
            [],
            5,
            None,
            Money(2, "USD"),
            10,
            "This offer is only valid for orders over $5.00.",
        ),
        (
            True,
            ShippingMethodData("1", "test", Money(10, "USD")),
            10,
            DiscountValueType.FIXED,
            [],
            5,
            10,
            Money(5, "USD"),
            9,
            "This offer is only valid for orders with a minimum of 10 quantity.",
        ),
        (
            True,
            ShippingMethodData("1", "test", Money(10, "USD")),
            10,
            DiscountValueType.FIXED,
            [],
            5,
            10,
            Money(2, "USD"),
            9,
            "This offer is only valid for orders over $5.00.",
        ),
    ],
)
def test_get_discount_for_checkout_shipping_voucher_not_applicable(
    is_shipping_required,
    shipping_method,
    shipping_method_data,
    discount_value,
    discount_type,
    countries,
    min_spent_amount,
    min_checkout_items_quantity,
    subtotal,
    total_quantity,
    error_msg,
    monkeypatch,
    channel_USD,
):
    monkeypatch.setattr(
        "saleor.checkout.base_calculations.base_checkout_subtotal",
        lambda *args: subtotal,
    )
    monkeypatch.setattr(
        "saleor.checkout.utils.is_shipping_required", lambda lines: is_shipping_required
    )
    checkout = Mock(
        is_shipping_required=Mock(return_value=is_shipping_required),
        shipping_method=shipping_method,
        shipping_address=Mock(spec=Address, country=Mock(code="PL")),
        quantity=total_quantity,
        spec=Checkout,
        channel=channel_USD,
    )

    voucher = Voucher.objects.create(
        code="unique",
        type=VoucherType.SHIPPING,
        discount_value_type=discount_type,
        min_checkout_items_quantity=min_checkout_items_quantity,
        countries=countries,
    )
    manager = get_plugins_manager()
    VoucherChannelListing.objects.create(
        voucher=voucher,
        channel=channel_USD,
        discount=Money(discount_value, channel_USD.currency_code),
        min_spent_amount=(min_spent_amount if min_spent_amount is not None else None),
    )
    checkout_info = CheckoutInfo(
        checkout=checkout,
        delivery_method_info=get_delivery_method_info(shipping_method_data),
        shipping_address=Mock(spec=Address, country=Mock(code="PL")),
        billing_address=None,
        channel=channel_USD,
        user=None,
        valid_pick_up_points=[],
        all_shipping_methods=[],
    )
    with pytest.raises(NotApplicable) as e:
        get_voucher_discount_for_checkout(
            manager,
            voucher,
            checkout_info,
            [],
            checkout.shipping_address,
            None,
        )
    assert str(e.value) == error_msg


def test_get_voucher_for_checkout_info(checkout_with_voucher, voucher):
    manager = get_plugins_manager()
    checkout_info = fetch_checkout_info(checkout_with_voucher, [], [], manager)
    checkout_voucher = get_voucher_for_checkout_info(checkout_info)
    assert checkout_voucher == voucher


def test_get_voucher_for_checkout_info_expired_voucher(checkout_with_voucher, voucher):
    date_yesterday = timezone.now() - datetime.timedelta(days=1)
    voucher.end_date = date_yesterday
    voucher.save()
    manager = get_plugins_manager()
    checkout_info = fetch_checkout_info(checkout_with_voucher, [], [], manager)
    checkout_voucher = get_voucher_for_checkout_info(checkout_info)
    assert checkout_voucher is None


def test_get_voucher_for_checkout_info_no_voucher_code(checkout):
    manager = get_plugins_manager()
    checkout_info = fetch_checkout_info(checkout, [], [], manager)
    checkout_voucher = get_voucher_for_checkout_info(checkout_info)
    assert checkout_voucher is None


def test_remove_voucher_from_checkout(checkout_with_voucher, voucher_translation_fr):
    checkout = checkout_with_voucher
    remove_voucher_from_checkout(checkout)

    assert not checkout.voucher_code
    assert not checkout.discount_name
    assert not checkout.translated_discount_name
    assert checkout.discount == zero_money(checkout.channel.currency_code)


def test_recalculate_checkout_discount(
    checkout_with_voucher,
    voucher,
    voucher_translation_fr,
    settings,
    channel_USD,
):
    settings.LANGUAGE_CODE = "fr"
    voucher.channel_listings.filter(channel=channel_USD).update(discount_value=10)

    manager = get_plugins_manager()
    lines, _ = fetch_checkout_lines(checkout_with_voucher)
    checkout_info = fetch_checkout_info(checkout_with_voucher, lines, [], manager)

    recalculate_checkout_discount(manager, checkout_info, lines, None)
    assert (
        checkout_with_voucher.translated_discount_name == voucher_translation_fr.name
    )  # noqa
    assert checkout_with_voucher.discount == Money("10.00", "USD")


def test_recalculate_checkout_discount_percentage(
    priced_checkout_with_voucher_percentage,
):
    manager = get_plugins_manager()
    lines, _ = fetch_checkout_lines(priced_checkout_with_voucher_percentage)
    checkout_info = fetch_checkout_info(
        priced_checkout_with_voucher_percentage, lines, [], manager
    )

    recalculate_checkout_discount(manager, checkout_info, lines, None)
    assert priced_checkout_with_voucher_percentage.discount == Money(
        Decimal("3.00"), "USD"
    )


def test_recalculate_checkout_discount_with_sale(
    checkout_with_voucher_percentage,
    discount_info,
):
    checkout = checkout_with_voucher_percentage
    manager = get_plugins_manager()
    lines, _ = fetch_checkout_lines(checkout)
    checkout_info = fetch_checkout_info(checkout, lines, [], manager)

    recalculate_checkout_discount(manager, checkout_info, lines, [discount_info])
    assert checkout.discount == Money("1.50", "USD")

    checkout.price_expiration = timezone.now()
    checkout.save()
    assert calculations.checkout_total(
        manager=manager,
        checkout_info=checkout_info,
        lines=lines,
        address=checkout.shipping_address,
        discounts=[discount_info],
    ).gross == Money("13.50", "USD")


def test_recalculate_checkout_discount_voucher_not_applicable(
    checkout_with_voucher, voucher, channel_USD
):
    checkout = checkout_with_voucher
    voucher.channel_listings.filter(channel=channel_USD).update(min_spent_amount=100)

    manager = get_plugins_manager()
    lines, _ = fetch_checkout_lines(checkout)
    checkout_info = fetch_checkout_info(checkout, lines, [], manager)
    recalculate_checkout_discount(manager, checkout_info, lines, None)

    assert not checkout.voucher_code
    assert not checkout.discount_name
    assert checkout.discount == zero_money(checkout.channel.currency_code)


def test_recalculate_checkout_discount_expired_voucher(checkout_with_voucher, voucher):
    checkout = checkout_with_voucher
    date_yesterday = timezone.now() - datetime.timedelta(days=1)
    voucher.end_date = date_yesterday
    voucher.save()

    manager = get_plugins_manager()
    lines, _ = fetch_checkout_lines(checkout)
    checkout_info = fetch_checkout_info(checkout, lines, [], manager)
    recalculate_checkout_discount(manager, checkout_info, lines, None)

    assert not checkout.voucher_code
    assert not checkout.discount_name
    assert checkout.discount == zero_money(checkout.channel.currency_code)


def test_recalculate_checkout_discount_free_shipping_subtotal_less_than_shipping(
    checkout_with_voucher_percentage_and_shipping,
    voucher_free_shipping,
    shipping_method,
    channel_USD,
):
    checkout = checkout_with_voucher_percentage_and_shipping
    manager = get_plugins_manager()
    lines, _ = fetch_checkout_lines(checkout)
    checkout_info = fetch_checkout_info(checkout, lines, [], manager)
    channel_listing = shipping_method.channel_listings.get(channel_id=channel_USD.id)
    channel_listing.price = calculations.checkout_subtotal(
        manager=manager,
        checkout_info=checkout_info,
        lines=lines,
        address=checkout.shipping_address,
    ).gross + Money("10.00", "USD")
    channel_listing.save()
    checkout.price_expiration = timezone.now()
    checkout.save()

    checkout_info = fetch_checkout_info(checkout, lines, [], manager)
    recalculate_checkout_discount(manager, checkout_info, lines, None)

    checkout.price_expiration = timezone.now()
    checkout.save()

    assert checkout.discount == channel_listing.price
    assert checkout.discount_name == "Free shipping"
    checkout_total = calculations.checkout_total(
        manager=manager,
        checkout_info=checkout_info,
        lines=lines,
        address=checkout.shipping_address,
    )
    checkout_subtotal = calculations.checkout_subtotal(
        manager=manager,
        checkout_info=checkout_info,
        lines=lines,
        address=checkout.shipping_address,
    )
    assert checkout_total == checkout_subtotal


def test_recalculate_checkout_discount_free_shipping_subtotal_bigger_than_shipping(
    checkout_with_voucher_percentage_and_shipping,
    voucher_free_shipping,
    shipping_method,
    channel_USD,
):
    checkout = checkout_with_voucher_percentage_and_shipping
    manager = get_plugins_manager()
    lines, _ = fetch_checkout_lines(checkout)
    checkout_info = fetch_checkout_info(checkout, lines, [], manager)
    channel_listing = shipping_method.channel_listings.get(channel=channel_USD)
    channel_listing.price = calculations.checkout_subtotal(
        manager=manager,
        checkout_info=checkout_info,
        lines=lines,
        address=checkout.shipping_address,
    ).gross - Money("1.00", "USD")
    channel_listing.save()
    checkout.price_expiration = timezone.now()
    checkout.save()

    checkout_info = fetch_checkout_info(checkout, lines, [], manager)
    recalculate_checkout_discount(manager, checkout_info, lines, None)
    checkout.price_expiration = timezone.now()
    checkout.save()

    assert checkout.discount == channel_listing.price
    assert checkout.discount_name == "Free shipping"
    checkout_total = calculations.checkout_total(
        manager=manager,
        checkout_info=checkout_info,
        lines=lines,
        address=checkout.shipping_address,
    )
    checkout_subtotal = calculations.checkout_subtotal(
        manager=manager,
        checkout_info=checkout_info,
        lines=lines,
        address=checkout.shipping_address,
    )
    assert checkout_total == checkout_subtotal


def test_recalculate_checkout_discount_free_shipping_for_checkout_without_shipping(
    checkout_with_voucher_percentage, voucher_free_shipping
):
    checkout = checkout_with_voucher_percentage
    manager = get_plugins_manager()
    lines, _ = fetch_checkout_lines(checkout)
    checkout_info = fetch_checkout_info(checkout, lines, [], manager)
    recalculate_checkout_discount(manager, checkout_info, lines, None)

    assert not checkout.discount_name
    assert not checkout.voucher_code
    assert checkout.discount == zero_money(checkout.channel.currency_code)


def test_change_address_in_checkout(checkout, address):
    manager = get_plugins_manager()
    lines, _ = fetch_checkout_lines(checkout)
    checkout_info = fetch_checkout_info(checkout, lines, [], manager)

    shipping_updated_fields = change_shipping_address_in_checkout(
        checkout_info,
        address,
        lines,
        [],
        manager,
        checkout.channel.shipping_method_listings.all(),
    )
    billing_updated_fields = change_billing_address_in_checkout(checkout, address)
    checkout.save(update_fields=shipping_updated_fields + billing_updated_fields)

    checkout.refresh_from_db()
    assert checkout.shipping_address == address
    assert checkout.billing_address == address
    assert checkout_info.shipping_address == address


def test_change_address_in_checkout_to_none(checkout, address):
    checkout.shipping_address = address
    checkout.billing_address = address.get_copy()
    checkout.save()

    manager = get_plugins_manager()
    lines, _ = fetch_checkout_lines(checkout)
    checkout_info = fetch_checkout_info(checkout, lines, [], manager)
    shipping_updated_fields = change_shipping_address_in_checkout(
        checkout_info,
        None,
        lines,
        [],
        manager,
        checkout.channel.shipping_method_listings.all(),
    )
    billing_updated_fields = change_billing_address_in_checkout(checkout, None)
    checkout.save(update_fields=shipping_updated_fields + billing_updated_fields)

    checkout.refresh_from_db()
    assert checkout.shipping_address is None
    assert checkout.billing_address is None
    assert checkout_info.shipping_address is None


def test_change_address_in_checkout_to_same(checkout, address):
    checkout.shipping_address = address
    checkout.billing_address = address.get_copy()
    checkout.save(update_fields=["shipping_address", "billing_address"])
    shipping_address_id = checkout.shipping_address.id
    billing_address_id = checkout.billing_address.id

    manager = get_plugins_manager()
    lines, _ = fetch_checkout_lines(checkout)
    checkout_info = fetch_checkout_info(checkout, lines, [], manager)
    shipping_updated_fields = change_shipping_address_in_checkout(
        checkout_info,
        address,
        lines,
        [],
        manager,
        checkout.channel.shipping_method_listings.all(),
    )
    billing_updated_fields = change_billing_address_in_checkout(checkout, address)
    checkout.save(update_fields=shipping_updated_fields + billing_updated_fields)

    checkout.refresh_from_db()
    assert checkout.shipping_address.id == shipping_address_id
    assert checkout.billing_address.id == billing_address_id
    assert checkout_info.shipping_address == address


def test_change_address_in_checkout_to_other(checkout, address):
    address_id = address.id
    checkout.shipping_address = address
    checkout.billing_address = address.get_copy()
    checkout.save(update_fields=["shipping_address", "billing_address"])
    other_address = Address.objects.create(country=Country("DE"))

    manager = get_plugins_manager()
    lines, _ = fetch_checkout_lines(checkout)
    checkout_info = fetch_checkout_info(checkout, lines, [], manager)
    shipping_updated_fields = change_shipping_address_in_checkout(
        checkout_info,
        other_address,
        lines,
        [],
        manager,
        checkout.channel.shipping_method_listings.all(),
    )
    billing_updated_fields = change_billing_address_in_checkout(checkout, other_address)
    checkout.save(update_fields=shipping_updated_fields + billing_updated_fields)

    checkout.refresh_from_db()
    assert checkout.shipping_address == other_address
    assert checkout.billing_address == other_address
    assert not Address.objects.filter(id=address_id).exists()
    assert checkout_info.shipping_address == other_address


def test_change_address_in_checkout_from_user_address_to_other(
    checkout, customer_user, address
):
    address_id = address.id
    checkout.user = customer_user
    checkout.shipping_address = address
    checkout.billing_address = address.get_copy()
    checkout.save(update_fields=["shipping_address", "billing_address"])
    other_address = Address.objects.create(country=Country("DE"))

    manager = get_plugins_manager()
    lines, _ = fetch_checkout_lines(checkout)
    checkout_info = fetch_checkout_info(checkout, lines, [], manager)
    shipping_updated_fields = change_shipping_address_in_checkout(
        checkout_info,
        other_address,
        lines,
        [],
        manager,
        checkout.channel.shipping_method_listings.all(),
    )
    billing_updated_fields = change_billing_address_in_checkout(checkout, other_address)
    checkout.save(update_fields=shipping_updated_fields + billing_updated_fields)

    checkout.refresh_from_db()
    assert checkout.shipping_address == other_address
    assert checkout.billing_address == other_address
    assert Address.objects.filter(id=address_id).exists()
    assert checkout_info.shipping_address == other_address


def test_add_voucher_to_checkout(checkout_with_item, voucher):
    assert checkout_with_item.voucher_code is None
    manager = get_plugins_manager()
    lines, _ = fetch_checkout_lines(checkout_with_item)
    checkout_info = fetch_checkout_info(checkout_with_item, lines, [], manager)
    add_voucher_to_checkout(manager, checkout_info, lines, voucher)
    assert checkout_with_item.voucher_code == voucher.code


def test_add_staff_voucher_to_anonymous_checkout(checkout_with_item, voucher):
    voucher.only_for_staff = True
    voucher.save()

    assert checkout_with_item.voucher_code is None
    manager = get_plugins_manager()
    lines, _ = fetch_checkout_lines(checkout_with_item)
    checkout_info = fetch_checkout_info(checkout_with_item, lines, [], manager)
    with pytest.raises(NotApplicable):
        add_voucher_to_checkout(manager, checkout_info, lines, voucher)


def test_add_staff_voucher_to_customer_checkout(
    checkout_with_item, voucher, customer_user
):
    checkout_with_item.user = customer_user
    checkout_with_item.save()
    voucher.only_for_staff = True
    voucher.save()

    assert checkout_with_item.voucher_code is None
    manager = get_plugins_manager()
    lines, _ = fetch_checkout_lines(checkout_with_item)
    checkout_info = fetch_checkout_info(checkout_with_item, lines, [], manager)
    with pytest.raises(NotApplicable):
        add_voucher_to_checkout(manager, checkout_info, lines, voucher)


def test_add_staff_voucher_to_staff_checkout(checkout_with_item, voucher, staff_user):
    checkout_with_item.user = staff_user
    checkout_with_item.save()
    voucher.only_for_staff = True
    voucher.save()

    assert checkout_with_item.voucher_code is None
    manager = get_plugins_manager()
    lines, _ = fetch_checkout_lines(checkout_with_item)
    checkout_info = fetch_checkout_info(checkout_with_item, lines, [], manager)

    add_voucher_to_checkout(manager, checkout_info, lines, voucher)


def test_add_voucher_to_checkout_fail(
    checkout_with_item, voucher_with_high_min_spent_amount
):
    manager = get_plugins_manager()
    lines, _ = fetch_checkout_lines(checkout_with_item)
    checkout_info = fetch_checkout_info(checkout_with_item, lines, [], manager)
    with pytest.raises(NotApplicable):
        add_voucher_to_checkout(
            manager,
            checkout_info,
            lines,
            voucher_with_high_min_spent_amount,
            False,
        )

    assert checkout_with_item.voucher_code is None


def test_get_last_active_payment(checkout_with_payments):
    # given
    payment = Payment.objects.create(
        gateway="mirumee.payments.dummy",
        is_active=True,
        checkout=checkout_with_payments,
    )

    # when
    last_payment = checkout_with_payments.get_last_active_payment()

    # then
    assert last_payment.pk == payment.pk


def test_is_fully_paid(checkout_with_item, payment_dummy):
    checkout = checkout_with_item
    manager = get_plugins_manager()
    lines, _ = fetch_checkout_lines(checkout)
    checkout_info = fetch_checkout_info(checkout, lines, [], manager)
    total = calculations.checkout_total(
        manager=manager,
        checkout_info=checkout_info,
        lines=lines,
        address=checkout.shipping_address,
    )
    payment = payment_dummy
    payment.is_active = True
    payment.order = None
    payment.total = total.gross.amount
    payment.currency = total.gross.currency
    payment.checkout = checkout
    payment.save()
    is_paid = is_fully_paid(manager, checkout_info, lines, None)
    assert is_paid


def test_is_fully_paid_many_payments(checkout_with_item, payment_dummy):
    checkout = checkout_with_item
    manager = get_plugins_manager()
    lines, _ = fetch_checkout_lines(checkout)
    checkout_info = fetch_checkout_info(checkout, lines, [], manager)
    total = calculations.checkout_total(
        manager=manager,
        checkout_info=checkout_info,
        lines=lines,
        address=checkout.shipping_address,
    )
    payment = payment_dummy
    payment.is_active = True
    payment.order = None
    payment.total = total.gross.amount - 1
    payment.currency = total.gross.currency
    payment.checkout = checkout
    payment.save()
    payment2 = payment_dummy
    payment2.pk = None
    payment2.is_active = True
    payment2.order = None
    payment2.total = 1
    payment2.currency = total.gross.currency
    payment2.checkout = checkout
    payment2.save()
    is_paid = is_fully_paid(manager, checkout_info, lines, None)
    assert is_paid


def test_is_fully_paid_partially_paid(checkout_with_item, payment_dummy):
    checkout = checkout_with_item
    manager = get_plugins_manager()
    lines, _ = fetch_checkout_lines(checkout)
    checkout_info = fetch_checkout_info(checkout, lines, [], manager)
    total = calculations.checkout_total(
        manager=manager,
        checkout_info=checkout_info,
        lines=lines,
        address=checkout.shipping_address,
    )
    payment = payment_dummy
    payment.is_active = True
    payment.order = None
    payment.total = total.gross.amount - 1
    payment.currency = total.gross.currency
    payment.checkout = checkout
    payment.save()
    is_paid = is_fully_paid(manager, checkout_info, lines, None)
    assert not is_paid


def test_is_fully_paid_no_payment(checkout_with_item):
    checkout = checkout_with_item
    manager = get_plugins_manager()
    lines, _ = fetch_checkout_lines(checkout)
    checkout_info = fetch_checkout_info(checkout, lines, [], manager)
    is_paid = is_fully_paid(manager, checkout_info, lines, None)
    assert not is_paid


def test_cancel_active_payments(checkout_with_payments):
    # given
    checkout = checkout_with_payments
    count_active = checkout.payments.filter(is_active=True).count()
    assert count_active != 0

    # when
    cancel_active_payments(checkout)

    # then
    assert checkout.payments.filter(is_active=True).count() == 0


def test_checkout_without_delivery_method_creates_empty_delivery_method(
    checkout_with_item,
):
    checkout = checkout_with_item
    manager = get_plugins_manager()
    lines, _ = fetch_checkout_lines(checkout)
    checkout_info = fetch_checkout_info(checkout, lines, [], manager)
    delivery_method_info = checkout_info.delivery_method_info

    assert isinstance(delivery_method_info, DeliveryMethodBase)
    assert not delivery_method_info.is_valid_delivery_method()
    assert not delivery_method_info.is_local_collection_point
    assert not delivery_method_info.is_method_in_valid_methods(checkout_info)


def test_manage_external_shipping_id(checkout):
    app_shipping_id = "abcd"
    initial_private_metadata = {"test": 123}
    checkout.private_metadata = initial_private_metadata

    set_external_shipping_id(checkout, app_shipping_id)
    assert PRIVATE_META_APP_SHIPPING_ID in checkout.private_metadata

    shipping_id = get_external_shipping_id(checkout)
    assert shipping_id == app_shipping_id

    delete_external_shipping_id(checkout)
    assert checkout.private_metadata == initial_private_metadata


def test_checkout_total_setter():
    # given
    currency = "USD"
    net_amount = Decimal(10)
    net = Money(net_amount, currency)
    gross_amount = Decimal(15)
    gross = Money(gross_amount, currency)

    # when
    price = TaxedMoney(net=net, gross=gross)
    checkout = Checkout()
    checkout.total = price

    # then
    assert checkout.currency == currency
    assert checkout.total_net_amount == net_amount
    assert checkout.total.net == net
    assert checkout.total_gross_amount == gross_amount
    assert checkout.total.gross == gross
    assert checkout.total.tax == gross - net


def test_checkout_subtotal_setter():
    # given
    currency = "USD"
    net_amount = Decimal(10)
    net = Money(net_amount, currency)
    gross_amount = Decimal(15)
    gross = Money(gross_amount, currency)

    # when
    price = TaxedMoney(net=net, gross=gross)
    checkout = Checkout()
    checkout.subtotal = price

    # then
    assert checkout.currency == currency
    assert checkout.subtotal_net_amount == net_amount
    assert checkout.subtotal.net == net
    assert checkout.subtotal_gross_amount == gross_amount
    assert checkout.subtotal.gross == gross
    assert checkout.subtotal.tax == gross - net


def test_checkout_shipping_price_setter():
    # given
    currency = "USD"
    net_amount = Decimal(10)
    net = Money(net_amount, currency)
    gross_amount = Decimal(15)
    gross = Money(gross_amount, currency)

    # when
    price = TaxedMoney(net=net, gross=gross)
    checkout = Checkout()
    checkout.shipping_price = price

    # then
    assert checkout.currency == currency
    assert checkout.shipping_price_net_amount == net_amount
    assert checkout.shipping_price.net == net
    assert checkout.shipping_price_gross_amount == gross_amount
    assert checkout.shipping_price.gross == gross
    assert checkout.shipping_price.tax == gross - net


def test_checkout_line_total_price_setter():
    # given
    currency = "USD"
    net_amount = Decimal(10)
    net = Money(net_amount, currency)
    gross_amount = Decimal(15)
    gross = Money(gross_amount, currency)

    # when
    price = TaxedMoney(net=net, gross=gross)
    checkout_line = CheckoutLine()
    checkout_line.total_price = price

    # then
    assert checkout_line.currency == currency
    assert checkout_line.total_price_net_amount == net_amount
    assert checkout_line.total_price.net == net
    assert checkout_line.total_price_gross_amount == gross_amount
    assert checkout_line.total_price.gross == gross
    assert checkout_line.total_price.tax == gross - net


def test_checkout_has_currency(checkout):
    assert hasattr(checkout, "currency")


def test_checkout_line_has_currency(checkout_line):
    assert hasattr(checkout_line, "currency")<|MERGE_RESOLUTION|>--- conflicted
+++ resolved
@@ -18,12 +18,7 @@
 from ...plugins.manager import get_plugins_manager
 from ...shipping.interface import ShippingMethodData
 from ...shipping.models import ShippingZone
-<<<<<<< HEAD
-from ...tax.utils import get_tax_country
-from .. import calculations
-=======
 from .. import base_calculations, calculations
->>>>>>> aa74ef6b
 from ..fetch import (
     CheckoutInfo,
     CheckoutLineInfo,
@@ -255,19 +250,12 @@
         lines, checkout_info.channel, checkout_with_voucher.currency, []
     )
     customer_email = checkout_with_voucher.get_customer_email()
-    tax_country = get_tax_country(
-        checkout_with_voucher.channel,
-        checkout_with_voucher.is_shipping_required(),
-        address,
-        address,
-    )
     mock_validate_voucher.assert_called_once_with(
         voucher,
         subtotal,
         quantity,
         customer_email,
         checkout_with_voucher.channel,
-        tax_country,
         checkout_info.user,
     )
 
