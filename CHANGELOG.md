# Changelog

All notable, unreleased changes to this project will be documented in this file. For the released changes, please visit the [Releases](https://github.com/mirumee/saleor/releases) page.

## [Unreleased]

- Relocate Checkout and CheckoutLine methods into separate module and update checkout related plugins to use them - #4980 by @krzysztofwolski
- Fix problem with free shipping voucher - #4942 by @IKarbowiak
- Add sub-categories to random data - #4949 by @IKarbowiak
- Deprecate `localized` field in Money type - #4952 by @IKarbowiak
- Fix for shipping api doesn't apply taxes - #4913 by @kswiatek92
- Query object translation with only manage_translation permission - #4914 by @fowczarek
- Add customer note to draft orders api - #4973 by @IKarbowiak
- Allow to delete category and leave products - #4970 by @IKarbowiak
- Remove thumbnail generation from migration - #3494 by @kswiatek92
- Rename 'shipping_date' field in fulfillment model to 'created' - #2433 by @kswiatek92
- Reduce number of queries for 'completeCheckout' mutation - #4989 by @IKarbowiak
- Now force pytest to ignore the environment variable containing the django settings module - #4992 by @NyanKiyoshi
- Extend JWT token payload with user information - #4987 by @salwator
- Optimize the queries for product list in the dashboard - #4995 by @IKarbowiak
- Drop dashboard 1.0 - #5000 by @IKarbowiak
- Fixed serialization error on weight fields when running `loaddata` and `dumpdb` - #5005 by @NyanKiyoshi
- Fixed JSON encoding error on Google Analytics reporting - #5004 by @NyanKiyoshi
- Create custom field to translation, use new translation types in translations query - #5007 by @fowczarek
- Take allocated stock in account in `StockAvailability` filter - #5019 by @simonbru
- Generate matching postal codes for US addresses - #5033 by @maarcingebala
- Update debug toolbar - #5032 by @IKarbowiak
- Allow staff member to receive notification about customers orders - #4993 by @kswiatek92
- JWT payload now contains user global id - #5039 by @salwator
- Made middleware path resolving lazy and refactored middleware names - #5041 by @NyanKiyoshi
- Generate slug in attribute value save - #5055 by @fowczarek
- Fix order status after order update - #5072 by @fowczarek
- Extend top-level connection resolvers with ability to sort results - #5018 by @fowczarek
- Drop storefront 1.0 - #5043 by @IKarbowiak
- Replace permissions strings with enums - #5038 by @kswiatek92
- Remove gateways forms and templates - #5075 by @IKarbowiak
- Add `Wishlist` models and GraphQL endpoints - #5021 by @derenio
- Remove deprecated code - #5107 by @IKarbowiak
- Fix voucher start date filtering - #5133 by @dominik-zeglen
- Search by sku in products query - #5117 by @fowczarek
- Send fulfillment update email - #5118 by @IKarbowiak
- Add address query - #5148 by @kswiatek92
- Add `checkout_quantity_changed` webhook - #5042 by @derenio
- Remove unnecessary manage_orders permission - #5142 by @kswiatek92
- Mutation to change user email - #5076 by @kswiatek92
<<<<<<< HEAD
- Move extracting user or service_account from context to utils - #5152 by @kswiatek92
=======
- Add mypy checks - #5150 by @IKarbowiak
>>>>>>> e09d62bd

## 2.9.0

### API

- Add mutation to change customer's first name last name - #4489 by @fowczarek
- Add mutation to delete customer's account - #4494 by @fowczarek
- Add mutation to change customer's password - #4656 by @fowczarek
- Add ability to customize email sender address in emails sent by Saleor - #4820 by @NyanKiyoshi
- Add ability to filter attributes per global ID - #4640 by @NyanKiyoshi
- Add ability to search product types by value (through the name) - #4647 by @NyanKiyoshi
- Add queries and mutation for serving and saving the configuration of all plugins - #4576 by @korycins
- Add `redirectUrl` to staff and user create mutations - #4717 by @fowczarek
- Add error codes to mutations responses - #4676 by @Kwaidan00
- Add translations to countries in `shop` query - #4732 by @fowczarek
- Add support for sorting product by their attribute values through given attribute ID - #4740 by @NyanKiyoshi
- Add descriptions for queries and query arguments - #4758 by @maarcingebala
- Add support for Apollo Federation - #4825 by @salwator
- Add mutation to create multiple product variants at once - #4735 by @fowczarek
- Add default value to custom errors - #4797 by @fowczarek
- Extend `availablePaymentGateways` field with gateways' configuration data - #4774 by @salwator
- Change `AddressValidationRules` API - #4655 by @Kwaidan00
- Use search in a consistent way; add sort by product type name and publication status to `products` query. - #4715 by @fowczarek
- Unify `menuItemMove` mutation with other reordering mutations - #4734 by @NyanKiyoshi
- Don't create an order when the payment was unsuccessful - #4500 by @NyanKiyoshi
- Don't require shipping information in checkout for digital orders - #4573 by @NyanKiyoshi
- Drop `manage_users` permission from the `permissions` query - #4854 by @maarcingebala
- Deprecate `inCategory` and `inCollection` attributes filters in favor of `filter` argument - #4700 by @NyanKiyoshi & @khalibloo
- Remove `PaymentGatewayEnum` from the schema, as gateways now are dynamic plugins - #4756 by @salwator
- Require `manage_products` permission to query `costPrice` and `stockQuantity` fields - #4753 by @NyanKiyoshi
- Refactor account mutations - #4510, #4668 by @fowczarek
- Fix generating random avatars when updating staff accounts - #4521 by @maarcingebala
- Fix updating JSON menu representation in mutations - #4524 by @maarcingebala
- Fix setting variant's `priceOverride` and `costPrice` to `null` - #4754 by @NyanKiyoshi
- Fix fetching staff user without `manage_users` permission - #4835 by @fowczarek
- Ensure that a GraphQL query is a string - #4836 by @nix010
- Add ability to configure the password reset link - #4863 by @fowczarek

### Core

- Add enterprise-grade attributes management - #4351 by @dominik-zeglen and @NyanKiyoshix
- Add extensions manager - #4497 by @korycins
- Add service accounts - backend support - #4689 by @korycins
- Add support for webhooks - #4731 by @korycins
- Migrate the attributes mapping from HStore to many-to-many relation - #4663 by @NyanKiyoshi
- Create general abstraction for object metadata - #4447 by @salwator
- Add metadata to `Order` and `Fulfillment` models - #4513, #4866 by @szewczykmira
- Migrate the tax calculations to plugins - #4497 by @korycins
- Rewrite payment gateways using plugin architecture - #4669 by @salwator
- Rewrite Stripe integration to use PaymentIntents API - #4606 by @salwator
- Refactor password recovery system - #4617 by @fowczarek
- Add functionality to sort products by their "minimal variant price" - #4416 by @derenio
- Add voucher's "once per customer" feature - #4442 by @fowczarek
- Add validations for minimum password length in settings - #4735 by @fowczarek
- Add form to configure payments in the dashboard - #4807 by @szewczykmira
- Change `unique_together` in `AttributeValue` - #4805 by @fowczarek
- Change max length of SKU to 255 characters - #4811 by @lex111
- Distinguish `OrderLine` product name and variant name - #4702 by @fowczarek
- Fix updating order status after automatic fulfillment of digital products - #4709 by @korycins
- Fix error when updating or creating a sale with missing required values - #4778 by @NyanKiyoshi
- Fix error filtering pages by URL in the dashboard 1.0 - #4776 by @NyanKiyoshi
- Fix display of the products tax rate in the details page of dashboard 1.0 - #4780 by @NyanKiyoshi
- Fix adding the same product into a collection multiple times - #4518 by @NyanKiyoshi
- Fix crash when placing an order when a customer happens to have the same address more than once - #4824 by @NyanKiyoshi
- Fix time zone based tests - #4468 by @fowczarek
- Fix serializing empty URLs as a string when creating menu items - #4616 by @maarcingebala
- The invalid IP address in HTTP requests now fallback to the requester's IP address. - #4597 by @NyanKiyoshi
- Fix product variant update with current attribute values - #4936 by @fowczarek

### Dashboard 2.0

- Allow selecting the number of rows displayed in dashboard's list views - #4414 by @benekex2
- Add ability to toggle visible columns in product list - #4608 by @dominik-zeglen
- Add voucher settings - #4556 by @benekex2
- Contrast improvements - #4508 by @benekex2
- Display menu item form errors - #4551 by @dominik-zeglen
- Do not allow random IDs to appear in snapshots - #4495 by @dominik-zeglen
- Input UI changes - #4542 by @benekex2
- Implement new menu design - #4476 by @benekex2
- Refetch attribute list after closing modal - #4615 by @dominik-zeglen
- Add config for Testcafe - #4553 by @dominik-zeglen
- Fix product type taxes select - #4453 by @benekex2
- Fix form reloading - #4467 by @dominik-zeglen
- Fix voucher limit value when checkbox unchecked - #4456 by @benekex2
- Fix searches and pickers - #4487 by @dominik-zeglen
- Fix dashboard menu styles - #4491 by @benekex2
- Fix menu responsiveness - #4511 by @benekex2
- Fix loosing focus while typing in the product description field - #4549 by @dominik-zeglen
- Fix MUI warnings - #4588 by @dominik-zeglen
- Fix bulk action checkboxes - #4618 by @dominik-zeglen
- Fix rendering user avatar when it's empty #4546 by @maarcingebala
- Remove Dashboard 2.0 files form Saleor repository - #4631 by @dominik-zeglen

### Other notable changes

- Replace Pipenv with Poetry - #3894 by @michaljelonek
- Upgrade `django-prices` to v2.1 - #4639 by @NyanKiyoshi
- Disable reports from uWSGI about broken pipe and write errors from disconnected clients - #4596 by @NyanKiyoshi
- Fix the random failures of `populatedb` trying to create users with an existing email - #4769 by @NyanKiyoshi
- Enforce `pydocstyle` for Python docstrings over the project - #4562 by @NyanKiyoshi
- Move Django Debug Toolbar to dev requirements - #4454 by @derenio
- Change license for artwork to CC-BY 4.0
- New translations:
  - Greek

## 2.8.0

### Core

- Avatax backend support - #4310 by @korycins
- Add ability to store used payment sources in gateways (first implemented in Braintree) - #4195 by @salwator
- Add ability to specify a minimal quantity of checkout items for a voucher - #4427 by @fowczarek
- Change the type of start and end date fields from Date to DateTime - #4293 by @fowczarek
- Revert the custom dynamic middlewares - #4452 by @NyanKiyoshi

### Dashboard 2.0

- UX improvements in Vouchers section - #4362 by @benekex2
- Add company address configuration - #4432 by @benekex2
- Require name when saving a custom list filter - #4269 by @benekex2
- Use `esModuleInterop` flag in `tsconfig.json` to simplify imports - #4372 by @dominik-zeglen
- Use hooks instead of a class component in forms - #4374 by @dominik-zeglen
- Drop CSRF token header from API client - #4357 by @dominik-zeglen
- Fix various bugs in the product section - #4429 by @dominik-zeglen

### Other notable changes

- Fix error when creating a checkout with voucher code - #4292 by @NyanKiyoshi
- Fix error when users enter an invalid phone number in an address - #4404 by @NyanKiyoshi
- Fix error when adding a note to an anonymous order - #4319 by @NyanKiyoshi
- Fix gift card duplication error in the `populatedb` script - #4336 by @fowczarek
- Fix vouchers apply once per order - #4339 by @fowczarek
- Fix discount tests failing at random - #4401 by @korycins
- Add `SPECIFIC_PRODUCT` type to `VoucherType` - #4344 by @fowczarek
- New translations:
  - Icelandic
- Refactored the backend side of `checkoutCreate` to improve performances and prevent side effects over the user's checkout if the checkout creation was to fail. - #4367 by @NyanKiyoshi
- Refactored the logic of cleaning the checkout shipping method over the API, so users do not lose the shipping method when updating their checkout. If the shipping method becomes invalid, it will be replaced by the cheapest available. - #4367 by @NyanKiyoshi & @szewczykmira
- Refactored process of getting available shipping methods to make it easier to understand and prevent human-made errors. - #4367 by @NyanKiyoshi
- Moved 3D secure option to Braintree plugin configuration and update config structure mechanism - #4751 by @salwator

## 2.7.0

### API

- Create order only when payment is successful - #4154 by @NyanKiyoshi
- Order Events containing order lines or fulfillment lines now return the line object in the GraphQL API - #4114 by @NyanKiyoshi
- GraphQL now prints exceptions to stderr as well as returning them or not - #4148 by @NyanKiyoshi
- Refactored API resolvers to static methods with root typing - #4155 by @NyanKiyoshi
- Add phone validation in the GraphQL API to handle the library upgrade - #4156 by @NyanKiyoshi

### Core

- Add basic Gift Cards support in the backend - #4025 by @fowczarek
- Add the ability to sort products within a collection - #4123 by @NyanKiyoshi
- Implement customer events - #4094 by @NyanKiyoshi
- Merge "authorize" and "capture" operations - #4098 by @korycins, @NyanKiyoshi
- Separate the Django middlewares from the GraphQL API middlewares - #4102 by @NyanKiyoshi, #4186 by @cmiacz

### Dashboard 2.0

- Add navigation section - #4012 by @dominik-zeglen
- Add filtering on product list - #4193 by @dominik-zeglen
- Add filtering on orders list - #4237 by @dominik-zeglen
- Change input style and improve Storybook stories - #4115 by @dominik-zeglen
- Migrate deprecated fields in Dashboard 2.0 - #4121 by @benekex2
- Add multiple select checkbox - #4133, #4146 by @benekex2
- Rename menu items in Dashboard 2.0 - #4172 by @benekex2
- Category delete modal improvements - #4171 by @benekex2
- Close modals on click outside - #4236 - by @benekex2
- Use date localize hook in translations - #4202 by @dominik-zeglen
- Unify search API - #4200 by @dominik-zeglen
- Default default PAGINATE_BY - #4238 by @dominik-zeglen
- Create generic filtering interface - #4221 by @dominik-zeglen
- Add default state to rich text editor = #4281 by @dominik-zeglen
- Fix translation discard button - #4109 by @benekex2
- Fix draftail options and icons - #4132 by @benekex2
- Fix typos and messages in Dashboard 2.0 - #4168 by @benekex2
- Fix view all orders button - #4173 by @benekex2
- Fix visibility card view - #4198 by @benekex2
- Fix query refetch after selecting an object in list - #4272 by @dominik-zeglen
- Fix image selection in variants - #4270 by @benekex2
- Fix collection search - #4267 by @dominik-zeglen
- Fix quantity height in draft order edit - #4273 by @benekex2
- Fix checkbox clickable area size - #4280 by @dominik-zeglen
- Fix breaking object selection in menu section - #4282 by @dominik-zeglen
- Reset selected items when tab switch - #4268 by @benekex2

### Other notable changes

- Add support for Google Cloud Storage - #4127 by @chetabahana
- Adding a nonexistent variant to checkout no longer crashes - #4166 by @NyanKiyoshi
- Disable storage of Celery results - #4169 by @NyanKiyoshi
- Disable polling in Playground - #4188 by @maarcingebala
- Cleanup code for updated function names and unused argument - #4090 by @jxltom
- Users can now add multiple "Add to Cart" forms in a single page - #4165 by @NyanKiyoshi
- Fix incorrect argument in `get_client_token` in Braintree integration - #4182 by @maarcingebala
- Fix resolving attribute values when transforming them to HStore - #4161 by @maarcingebala
- Fix wrong calculation of subtotal in cart page - #4145 by @korycins
- Fix margin calculations when product/variant price is set to zero - #4170 by @MahmoudRizk
- Fix applying discounts in checkout's subtotal calculation in API - #4192 by @maarcingebala
- Fix GATEWAYS_ENUM to always contain all implemented payment gateways - #4108 by @koradon

## 2.6.0

### API

- Add unified filtering interface in resolvers - #3952, #4078 by @korycins
- Add mutations for bulk actions - #3935, #3954, #3967, #3969, #3970 by @akjanik
- Add mutation for reordering menu items - #3958 by @NyanKiyoshi
- Optimize queries for single nodes - #3968 @NyanKiyoshi
- Refactor error handling in mutations #3891 by @maarcingebala & @akjanik
- Specify mutation permissions through Meta classes - #3980 by @NyanKiyoshi
- Unify pricing access in products and variants - #3948 by @NyanKiyoshi
- Use only_fields instead of exclude_fields in type definitions - #3940 by @michaljelonek
- Prefetch collections when getting sales of a bunch of products - #3961 by @NyanKiyoshi
- Remove unnecessary dedents from GraphQL schema so new Playground can work - #4045 by @salwator
- Restrict resolving payment by ID - #4009 @NyanKiyoshi
- Require `checkoutId` for updating checkout's shipping and billing address - #4074 by @jxltom
- Handle errors in `TokenVerify` mutation - #3981 by @fowczarek
- Unify argument names in types and resolvers - #3942 by @NyanKiyoshi

### Core

- Use Black as the default code formatting tool - #3852 by @krzysztofwolski and @NyanKiyoshi
- Dropped Python 3.5 support - #4028 by @korycins
- Rename Cart to Checkout - #3963 by @michaljelonek
- Use data classes to exchange data with payment gateways - #4028 by @korycins
- Refactor order events - #4018 by @NyanKiyoshi

### Dashboard 2.0

- Add bulk actions - #3955 by @dominik-zeglen
- Add user avatar management - #4030 by @benekex2
- Add navigation drawer support on mobile devices - #3839 by @benekex2
- Fix rendering validation errors in product form - #4024 by @benekex2
- Move dialog windows to query string rather than router paths - #3953 by @dominik-zeglen
- Update order events types - #4089 by @jxltom
- Code cleanup by replacing render props with react hooks - #4010 by @dominik-zeglen

### Other notable changes

- Add setting to enable Django Debug Toolbar - #3983 by @koradon
- Use newest GraphQL Playground - #3971 by @salwator
- Ensure adding to quantities in the checkout is respecting the limits - #4005 by @NyanKiyoshi
- Fix country area choices - #4008 by @fowczarek
- Fix price_range_as_dict function - #3999 by @zodiacfireworks
- Fix the product listing not showing in the voucher when there were products selected - #4062 by @NyanKiyoshi
- Fix crash in Dashboard 1.0 when updating an order address's phone number - #4061 by @NyanKiyoshi
- Reduce the time of tests execution by using dummy password hasher - #4083 by @korycins
- Set up explicit **hash** function - #3979 by @akjanik
- Unit tests use none as media root - #3975 by @korycins
- Update file field styles with materializecss template filter - #3998 by @zodiacfireworks
- New translations:
  - Albanian
  - Colombian Spanish
  - Lithuanian

## 2.5.0

### API

- Add query to fetch draft orders - #3809 by @michaljelonek
- Add bulk delete mutations - #3838 by @michaljelonek
- Add `languageCode` enum to API - #3819 by @michaljelonek, #3854 by @jxltom
- Duplicate address instances in checkout mutations - #3866 by @pawelzar
- Restrict access to `orders` query for unauthorized users - #3861 by @pawelzar
- Support setting address as default in address mutations - #3787 by @jxltom
- Fix phone number validation in GraphQL when country prefix not given - #3905 by @patrys
- Report pretty stack traces in DEBUG mode - #3918 by @patrys

### Core

- Drop support for Django 2.1 and Django 1.11 (previous LTS) - #3929 by @patrys
- Fulfillment of digital products - #3868 by @korycins
- Introduce avatars for staff accounts - #3878 by @pawelzar
- Refactor the account avatars path from a relative to absolute - #3938 by @NyanKiyoshi

### Dashboard 2.0

- Add translations section - #3884 by @dominik-zeglen
- Add light/dark theme - #3856 by @dominik-zeglen
- Add customer's address book view - #3826 by @dominik-zeglen
- Add "Add variant" button on the variant details page = #3914 by @dominik-zeglen
- Add back arrows in "Configure" subsections - #3917 by @dominik-zeglen
- Display avatars in staff views - #3922 by @dominik-zeglen
- Prevent user from changing his own status and permissions - #3922 by @dominik-zeglen
- Fix crashing product create view - #3837, #3910 by @dominik-zeglen
- Fix layout in staff members details page - #3857 by @dominik-zeglen
- Fix unfocusing rich text editor - #3902 by @dominik-zeglen
- Improve accessibility - #3856 by @dominik-zeglen

### Other notable changes

- Improve user and staff management in dashboard 1.0 - #3781 by @jxltom
- Fix default product tax rate in Dashboard 1.0 - #3880 by @pawelzar
- Fix logo in docs - #3928 by @michaljelonek
- Fix name of logo file - #3867 by @jxltom
- Fix variants for juices in example data - #3926 by @michaljelonek
- Fix alignment of the cart dropdown on new bootstrap version - #3937 by @NyanKiyoshi
- Refactor the account avatars path from a relative to absolute - #3938 by @NyanKiyoshi
- New translations:
  - Armenian
  - Portuguese
  - Swahili
  - Thai

## 2.4.0

### API

- Add model translations support in GraphQL API - #3789 by @michaljelonek
- Add mutations to manage addresses for authenticated customers - #3772 by @Kwaidan00, @maarcingebala
- Add mutation to apply vouchers in checkout - #3739 by @Kwaidan00
- Add thumbnail field to `OrderLine` type - #3737 by @michaljelonek
- Add a query to fetch order by token - #3740 by @michaljelonek
- Add city choices and city area type to address validator API - #3788 by @jxltom
- Fix access to unpublished objects in API - #3724 by @Kwaidan00
- Fix bug where errors are not returned when creating fulfillment with a non-existent order line - #3777 by @jxltom
- Fix `productCreate` mutation when no product type was provided - #3804 by @michaljelonek
- Enable database search in products query - #3736 by @michaljelonek
- Use authenticated user's email as default email in creating checkout - #3726 by @jxltom
- Generate voucher code if it wasn't provided in mutation - #3717 by @Kwaidan00
- Improve limitation of vouchers by country - #3707 by @michaljelonek
- Only include canceled fulfillments for staff in fulfillment API - #3778 by @jxltom
- Support setting address as when creating customer address #3782 by @jxltom
- Fix generating slug from title - #3816 by @maarcingebala
- Add `variant` field to `OrderLine` type - #3820 by @maarcingebala

### Core

- Add JSON fields to store rich-text content - #3756 by @michaljelonek
- Add function to recalculate total order weight - #3755 by @Kwaidan00, @maarcingebala
- Unify cart creation logic in API and Django views - #3761, #3790 by @maarcingebala
- Unify payment creation logic in API and Django views - #3715 by @maarcingebala
- Support partially charged and refunded payments - #3735 by @jxltom
- Support partial fulfillment of ordered items - #3754 by @jxltom
- Fix applying discounts when a sale has no end date - #3595 by @cprinos

### Dashboard 2.0

- Add "Discounts" section - #3654 by @dominik-zeglen
- Add "Pages" section; introduce Draftail WYSIWYG editor - #3751 by @dominik-zeglen
- Add "Shipping Methods" section - #3770 by @dominik-zeglen
- Add support for date and datetime components - #3708 by @dominik-zeglen
- Restyle app layout - #3811 by @dominik-zeglen

### Other notable changes

- Unify model field names related to models' public access - `publication_date` and `is_published` - #3706 by @michaljelonek
- Improve filter orders by payment status - #3749 @jxltom
- Refactor translations in emails - #3701 by @Kwaidan00
- Use exact image versions in docker-compose - #3742 by @ashishnitinpatil
- Sort order payment and history in descending order - #3747 by @jxltom
- Disable style-loader in dev mode - #3720 by @jxltom
- Add ordering to shipping method - #3806 by @michaljelonek
- Add missing type definition for dashboard 2.0 - #3776 by @jxltom
- Add header and footer for checkout success pages #3752 by @jxltom
- Add instructions for using local assets in Docker - #3723 by @michaljelonek
- Update S3 deployment documentation to include CORS configuration note - #3743 by @NyanKiyoshi
- Fix missing migrations for is_published field of product and page model - #3757 by @jxltom
- Fix problem with l10n in Braintree payment gateway template - #3691 by @Kwaidan00
- Fix bug where payment is not filtered from active ones when creating payment - #3732 by @jxltom
- Fix incorrect cart badge location - #3786 by @jxltom
- Fix storefront styles after bootstrap is updated to 4.3.1 - #3753 by @jxltom
- Fix logo size in different browser and devices with different sizes - #3722 by @jxltom
- Rename dumpdata file `db.json` to `populatedb_data.json` - #3810 by @maarcingebala
- Prefetch collections for product availability - #3813 by @michaljelonek
- Bump django-graphql-jwt - #3814 by @michaljelonek
- Fix generating slug from title - #3816 by @maarcingebala
- New translations:
  - Estonian
  - Indonesian

## 2.3.1

- Fix access to private variant fields in API - #3773 by maarcingebala
- Limit access of quantity and allocated quantity to staff in GraphQL API #3780 by @jxltom

## 2.3.0

### API

- Return user's last checkout in the `User` type - #3578 by @fowczarek
- Automatically assign checkout to the logged in user - #3587 by @fowczarek
- Expose `chargeTaxesOnShipping` field in the `Shop` type - #3603 by @fowczarek
- Expose list of enabled payment gateways - #3639 by @fowczarek
- Validate uploaded files in a unified way - #3633 by @fowczarek
- Add mutation to trigger fetching tax rates - #3622 by @fowczarek
- Use USERNAME_FIELD instead of hard-code email field when resolving user - #3577 by @jxltom
- Require variant and quantity fields in `CheckoutLineInput` type - #3592 by @jxltom
- Preserve order of nodes in `get_nodes_or_error` function - #3632 by @jxltom
- Add list mutations for `Voucher` and `Sale` models - #3669 by @michaljelonek
- Use proper type for countries in `Voucher` type - #3664 by @michaljelonek
- Require email in when creating checkout in API - #3667 by @michaljelonek
- Unify returning errors in the `tokenCreate` mutation - #3666 by @michaljelonek
- Use `Date` field in Sale/Voucher inputs - #3672 by @michaljelonek
- Refactor checkout mutations - #3610 by @fowczarek
- Refactor `clean_instance`, so it does not returns errors anymore - #3597 by @akjanik
- Handle GraphqQL syntax errors - #3576 by @jxltom

### Core

- Refactor payments architecture - #3519 by @michaljelonek
- Improve Docker and `docker-compose` configuration - #3657 by @michaljelonek
- Allow setting payment status manually for dummy gateway in Storefront 1.0 - #3648 by @jxltom
- Infer default transaction kind from operation type - #3646 by @jxltom
- Get correct payment status for order without any payments - #3605 by @jxltom
- Add default ordering by `id` for `CartLine` model - #3593 by @jxltom
- Fix "set password" email sent to customer created in the dashboard - #3688 by @Kwaidan00

### Dashboard 2.0

- ️Add taxes section - #3622 by @dominik-zeglen
- Add drag'n'drop image upload - #3611 by @dominik-zeglen
- Unify grid handling - #3520 by @dominik-zeglen
- Add component generator - #3670 by @dominik-zeglen
- Throw Typescript errors while snapshotting - #3611 by @dominik-zeglen
- Simplify mutation's error checking - #3589 by @dominik-zeglen
- Fix order cancelling - #3624 by @dominik-zeglen
- Fix logo placement - #3602 by @dominik-zeglen

### Other notable changes

- Register Celery task for updating exchange rates - #3599 by @jxltom
- Fix handling different attributes with the same slug - #3626 by @jxltom
- Add missing migrations for tax rate choices - #3629 by @jxltom
- Fix `TypeError` on calling `get_client_token` - #3660 by @michaljelonek
- Make shipping required as default when creating product types - #3655 by @jxltom
- Display payment status on customer's account page in Storefront 1.0 - #3637 by @jxltom
- Make order fields sequence in Dashboard 1.0 same as in Dashboard 2.0 - #3606 by @jxltom
- Fix returning products for homepage for the currently viewing user - #3598 by @jxltom
- Allow filtering payments by status in Dashboard 1.0 - #3608 by @jxltom
- Fix typo in the definition of order status - #3649 by @jxltom
- Add margin for order notes section - #3650 by @jxltom
- Fix logo position - #3609, #3616 by @jxltom
- Storefront visual improvements - #3696 by @piotrgrundas
- Fix product list price filter - #3697 by @Kwaidan00
- Redirect to success page after successful payment - #3693 by @Kwaidan00

## 2.2.0

### API

- Use `PermissionEnum` as input parameter type for `permissions` field - #3434 by @maarcingebala
- Add "authorize" and "charge" mutations for payments - #3426 by @jxltom
- Add alt text to product thumbnails and background images of collections and categories - #3429 by @fowczarek
- Fix passing decimal arguments = #3457 by @fowczarek
- Allow sorting products by the update date - #3470 by @jxltom
- Validate and clear the shipping method in draft order mutations - #3472 by @fowczarek
- Change tax rate field to choice field - #3478 by @fowczarek
- Allow filtering attributes by collections - #3508 by @maarcingebala
- Resolve to `None` when empty object ID was passed as mutation argument - #3497 by @maarcingebala
- Change `errors` field type from [Error] to [Error!] - #3489 by @fowczarek
- Support creating default variant for product types that don't use multiple variants - #3505 by @fowczarek
- Validate SKU when creating a default variant - #3555 by @fowczarek
- Extract enums to separate files - #3523 by @maarcingebala

### Core

- Add Stripe payment gateway - #3408 by @jxltom
- Add `first_name` and `last_name` fields to the `User` model - #3101 by @fowczarek
- Improve several payment validations - #3418 by @jxltom
- Optimize payments related database queries - #3455 by @jxltom
- Add publication date to collections - #3369 by @k-brk
- Fix hard-coded site name in order PDFs - #3526 by @NyanKiyoshi
- Update favicons to the new style - #3483 by @dominik-zeglen
- Fix migrations for default currency - #3235 by @bykof
- Remove Elasticsearch from `docker-compose.yml` - #3482 by @maarcingebala
- Resort imports in tests - #3471 by @jxltom
- Fix the no shipping orders payment crash on Stripe - #3550 by @NyanKiyoshi
- Bump backend dependencies - #3557 by @maarcingebala. This PR removes security issue CVE-2019-3498 which was present in Django 2.1.4. Saleor however wasn't vulnerable to this issue as it doesn't use the affected `django.views.defaults.page_not_found()` view.
- Generate random data using the default currency - #3512 by @stephenmoloney
- New translations:
  - Catalan
  - Serbian

### Dashboard 2.0

- Restyle product selection dialogs - #3499 by @dominik-zeglen, @maarcingebala
- Fix minor visual bugs in Dashboard 2.0 - #3433 by @dominik-zeglen
- Display warning if order draft has missing data - #3431 by @dominik-zeglen
- Add description field to collections - #3435 by @dominik-zeglen
- Add query batching - #3443 by @dominik-zeglen
- Use autocomplete fields in country selection - #3443 by @dominik-zeglen
- Add alt text to categories and collections - #3461 by @dominik-zeglen
- Use first and last name of a customer or staff member in UI - #3247 by @Bonifacy1, @dominik-zeglen
- Show error page if an object was not found - #3463 by @dominik-zeglen
- Fix simple product's inventory data saving bug - #3474 by @dominik-zeglen
- Replace `thumbnailUrl` with `thumbnail { url }` - #3484 by @dominik-zeglen
- Change "Feature on Homepage" switch behavior - #3481 by @dominik-zeglen
- Expand payment section in order view - #3502 by @dominik-zeglen
- Change TypeScript loader to speed up the build process - #3545 by @patrys

### Bugfixes

- Do not show `Pay For Order` if order is partly paid since partial payment is not supported - #3398 by @jxltom
- Fix attribute filters in the products category view - #3535 by @fowczarek
- Fix storybook dependencies conflict - #3544 by @dominik-zeglen

## 2.1.0

### API

- Change selected connection fields to lists - #3307 by @fowczarek
- Require pagination in connections - #3352 by @maarcingebala
- Replace Graphene view with a custom one - #3263 by @patrys
- Change `sortBy` parameter to use enum type - #3345 by @fowczarek
- Add `me` query to fetch data of a logged-in user - #3202, #3316 by @fowczarek
- Add `canFinalize` field to the Order type - #3356 by @fowczarek
- Extract resolvers and mutations to separate files - #3248 by @fowczarek
- Add VAT tax rates field to country - #3392 by @michaljelonek
- Allow creating orders without users - #3396 by @fowczarek

### Core

- Add Razorpay payment gatway - #3205 by @NyanKiyoshi
- Use standard tax rate as a default tax rate value - #3340 by @fowczarek
- Add description field to the Collection model - #3275 by @fowczarek
- Enforce the POST method on VAT rates fetching - #3337 by @NyanKiyoshi
- Generate thumbnails for category/collection background images - #3270 by @NyanKiyoshi
- Add warm-up support in product image creation mutation - #3276 by @NyanKiyoshi
- Fix error in the `populatedb` script when running it not from the project root - #3272 by @NyanKiyoshi
- Make Webpack rebuilds fast - #3290 by @patrys
- Skip installing Chromium to make deployment faster - #3227 by @jxltom
- Add default test runner - #3258 by @jxltom
- Add Transifex client to Pipfile - #3321 by @jxltom
- Remove additional pytest arguments in tox - #3338 by @jxltom
- Remove test warnings - #3339 by @jxltom
- Remove runtime warning when product has discount - #3310 by @jxltom
- Remove `django-graphene-jwt` warnings - #3228 by @jxltom
- Disable deprecated warnings - #3229 by @jxltom
- Add `AWS_S3_ENDPOINT_URL` setting to support DigitalOcean spaces. - #3281 by @hairychris
- Add `.gitattributes` file to hide diffs for generated files on Github - #3055 by @NyanKiyoshi
- Add database sequence reset to `populatedb` - #3406 by @michaljelonek
- Get authorized amount from succeeded auth transactions - #3417 by @jxltom
- Resort imports by `isort` - #3412 by @jxltom

### Dashboard 2.0

- Add confirmation modal when leaving view with unsaved changes - #3375 by @dominik-zeglen
- Add dialog loading and error states - #3359 by @dominik-zeglen
- Split paths and urls - #3350 by @dominik-zeglen
- Derive state from props in forms - #3360 by @dominik-zeglen
- Apply debounce to autocomplete fields - #3351 by @dominik-zeglen
- Use Apollo signatures - #3353 by @dominik-zeglen
- Add order note field in the order details view - #3346 by @dominik-zeglen
- Add app-wide progress bar - #3312 by @dominik-zeglen
- Ensure that all queries are built on top of TypedQuery - #3309 by @dominik-zeglen
- Close modal windows automatically - #3296 by @dominik-zeglen
- Move URLs to separate files - #3295 by @dominik-zeglen
- Add basic filters for products and orders list - #3237 by @Bonifacy1
- Fetch default currency from API - #3280 by @dominik-zeglen
- Add `displayName` property to components - #3238 by @Bonifacy1
- Add window titles - #3279 by @dominik-zeglen
- Add paginator component - #3265 by @dominik-zeglen
- Update Material UI to 3.6 - #3387 by @patrys
- Upgrade React, Apollo, Webpack and Babel - #3393 by @patrys
- Add pagination for required connections - #3411 by @dominik-zeglen

### Bugfixes

- Fix language codes - #3311 by @jxltom
- Fix resolving empty attributes list - #3293 by @maarcingebala
- Fix range filters not being applied - #3385 by @michaljelonek
- Remove timeout for updating image height - #3344 by @jxltom
- Return error if checkout was not found - #3289 by @maarcingebala
- Solve an auto-resize conflict between Materialize and medium-editor - #3367 by @adonig
- Fix calls to `ngettext_lazy` - #3380 by @patrys
- Filter preauthorized order from succeeded transactions - #3399 by @jxltom
- Fix incorrect country code in fixtures - #3349 by @bingimar
- Fix updating background image of a collection - #3362 by @fowczarek & @dominik-zeglen

### Docs

- Document settings related to generating thumbnails on demand - #3329 by @NyanKiyoshi
- Improve documentation for Heroku deployment - #3170 by @raybesiga
- Update documentation on Docker deployment - #3326 by @jxltom
- Document payment gateway configuration - #3376 by @NyanKiyoshi

## 2.0.0

### API

- Add mutation to delete a customer; add `isActive` field in `customerUpdate` mutation - #3177 by @maarcingebala
- Add mutations to manage authorization keys - #3082 by @maarcingebala
- Add queries for dashboard homepage - #3146 by @maarcingebala
- Allows user to unset homepage collection - #3140 by @oldPadavan
- Use enums as permission codes - #3095 by @the-bionic
- Return absolute image URLs - #3182 by @maarcingebala
- Add `backgroundImage` field to `CategoryInput` - #3153 by @oldPadavan
- Add `dateJoined` and `lastLogin` fields in `User` type - #3169 by @maarcingebala
- Separate `parent` input field from `CategoryInput` - #3150 by @akjanik
- Remove duplicated field in Order type - #3180 by @maarcingebala
- Handle empty `backgroundImage` field in API - #3159 by @maarcingebala
- Generate name-based slug in collection mutations - #3145 by @akjanik
- Remove products field from `collectionUpdate` mutation - #3141 by @oldPadavan
- Change `items` field in `Menu` type from connection to list - #3032 by @oldPadavan
- Make `Meta.description` required in `BaseMutation` - #3034 by @oldPadavan
- Apply `textwrap.dedent` to GraphQL descriptions - #3167 by @fowczarek

### Dashboard 2.0

- Add collection management - #3135 by @dominik-zeglen
- Add customer management - #3176 by @dominik-zeglen
- Add homepage view - #3155, #3178 by @Bonifacy1 and @dominik-zeglen
- Add product type management - #3052 by @dominik-zeglen
- Add site settings management - #3071 by @dominik-zeglen
- Escape node IDs in URLs - #3115 by @dominik-zeglen
- Restyle categories section - #3072 by @Bonifacy1

### Other

- Change relation between `ProductType` and `Attribute` models - #3097 by @maarcingebala
- Remove `quantity-allocated` generation in `populatedb` script - #3084 by @MartinSeibert
- Handle `Money` serialization - #3131 by @Pacu2
- Do not collect unnecessary static files - #3050 by @jxltom
- Remove host mounted volume in `docker-compose` - #3091 by @tiangolo
- Remove custom services names in `docker-compose` - #3092 by @tiangolo
- Replace COUNTRIES with countries.countries - #3079 by @neeraj1909
- Installing dev packages in docker since tests are needed - #3078 by @jxltom
- Remove comparing string in address-form-panel template - #3074 by @tomcio1205
- Move updating variant names to a Celery task - #3189 by @fowczarek

### Bugfixes

- Fix typo in `clean_input` method - #3100 by @the-bionic
- Fix typo in `ShippingMethod` model - #3099 by @the-bionic
- Remove duplicated variable declaration - #3094 by @the-bionic

### Docs

- Add createdb note to getting started for Windows - #3106 by @ajostergaard
- Update docs on pipenv - #3045 by @jxltom<|MERGE_RESOLUTION|>--- conflicted
+++ resolved
@@ -43,11 +43,8 @@
 - Add `checkout_quantity_changed` webhook - #5042 by @derenio
 - Remove unnecessary manage_orders permission - #5142 by @kswiatek92
 - Mutation to change user email - #5076 by @kswiatek92
-<<<<<<< HEAD
+- Add mypy checks - #5150 by @IKarbowiak
 - Move extracting user or service_account from context to utils - #5152 by @kswiatek92
-=======
-- Add mypy checks - #5150 by @IKarbowiak
->>>>>>> e09d62bd
 
 ## 2.9.0
 
