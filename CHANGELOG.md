# Changelog

All notable, unreleased changes to this project will be documented in this file. For the released changes, please visit the [Releases](https://github.com/mirumee/saleor/releases) page.

# 3.8.0 [Unreleased]

### GraphQL API
- Add ability to filter by slug. #10578 by @kadewu
  - Affected types: Attribute, Category, Collection, Menu, Page, Product, ProductType, Warehouse
  - Deprecated `slug` in filter for `menus`. Use `slugs` instead
- Add ability to filter payments by list of ids. #10821 by @kadewu
- Add ability to filter customers by ids. #10694 by @kadewu
- Use `AttributeValue.name` instead of `AttributeValue.slug` to determine uniqueness of a value instance for dropdown and multiselect attributes. - #10881 by @jakubkuc

### Other changes

- Reference attribute linking to product variants - #10468 by @IKarbowiak
<<<<<<< HEAD
- Fix error when app deleted product added to draft order - (#10574)
=======
- Add base shipping price to `Order` - #10771 by @fowczarek

>>>>>>> 7b75079a
### GraphQL API

- Add `taxExemptionManage` mutation - #10344 by @SzymJ

# 3.7.0

### Highlights

- Allow explicitly setting the name of a product variant - #10456 by @SzymJ
  - Added `name` parameter to the `ProductVariantInput` input
- Add a new stock allocation strategy based on the order of warehouses within a channel - #10416 by @IKarbowiak
  - Add `channelReorderWarehouses` mutation to sort warehouses to set their priority
  - Extend the `Channel` type with the `stockSettings` field
  - Extend `ChannelCreateInput` and `ChannelUpdateInput` with `stockSettings`

### Breaking changes

- Refactor warehouse mutations - #10239 by @IKarbowiak
  - Providing the value in `shippingZone` filed in `WarehouseCreate` mutation will raise a ValidationError.
    Use `WarehouseShippingZoneAssign` to assign shipping zones to a warehouse.

### GraphQL API

- Hide Subscription type from Apollo Federation (#10439) (f5132dfd3)
- Mark `Webhook.secretKey` as deprecated (#10436) (ba445e6e8)

### Saleor Apps

- Trigger the `SALE_DELETED` webhook when deleting sales in bulk (#10461) (2052841e9)
- Add `FULFILLMENT_APPROVED` webhook - #10621 by @IKarbowiak

### Other changes

- Add support for `bcrypt` password hashes - #10346 by @pkucmus
- Add the ability to set taxes configuration per channel in the Avatax plugin - #10445 by @mociepka

# 3.6.0

### Breaking changes

- Drop `django-versatileimagefield` package; add a proxy view to generate thumbnails on-demand - #9988 by @IKarbowiak
  - Drop `create_thumbnails` command
- Change return type from `CheckoutTaxedPricesData` to `TaxedMoney` in plugin manager methods `calculate_checkout_line_total`, `calculate_checkout_line_unit_price` - #9526 by @fowczarek, @mateuszgrzyb, @stnatic

### Saleor Apps

- Add GraphQL subscription support for synchronous webhook events - #9763 by @jakubkuc
- Add support for the CUSTOMER\_\* app mount points (#10163) by @krzysztofwolski
- Add permission group webhooks: `PERMISSION_GROUP_CREATED`, `PERMISSION_GROUP_UPDATED`, `PERMISSION_GROUP_DELETED` - #10214 by @SzymJ
- Add `ACCOUNT_ACTIVATED` and `ACCOUNT_DEACTIVATED` events - #10136 by @tomaszszymanski129
- Allow apps to query data protected by MANAGE_STAFF permission (#10103) (4eb93d3f5)
- Fix returning sale's GraphQL ID in the `SALE_TOGGLE` payload (#10227) (0625c43bf)
- Add descriptions to async webhooks event types (#10250) (7a906bf7f)

### GraphQL API

- Add `CHECKOUT_CALCULATE_TAXES` and `ORDER_CALCULATE_TAXES` to `WebhookEventTypeSyncEnum` #9526 by @fowczarek, @mateuszgrzyb, @stnatic
- Add `forceNewLine` flag to lines input in `CheckoutLinesAdd`, `CheckoutCreate`, `DraftOrderCreate`, `OrderCreate`, `OrderLinesCreate` mutations to support same variant in multiple lines - #10095 by @SzymJ
- Add `VoucherFilter.ids` filter - #10157 by @Jakubkuc
- Add API to display shippable countries for a channel - #10111 by @korycins
- Improve filters' descriptions - #10240 by @dekoza
- Add query for transaction item and extend transaction item type with order (#10154) (b19423a86)

### Plugins

- Add a new method to plugin manager: `get_taxes_for_checkout`, `get_taxes_for_order` - #9526 by @fowczarek, @mateuszgrzyb, @stnatic
- Allow promoting customer users to staff (#10115) (2d56af4e3)
- Allow values of different attributes to share the same slug (#10138) (834d9500b)
- Fix payment status for orders with total 0 (#10147) (ec2c9a820)
- Fix failed event delivery request headers (#10108) (d1b652115)
- Fix create_fake_user ID generation (#10186) (86e2c69a9)
- Fix returning values in JSONString scalar (#10124) (248d2b604)
- Fix problem with updating draft order with active Avalara (#10183) (af270b8c9)
- Make API not strip query params from redirect URL (#10116) (75176e568)
- Update method for setting filter descriptions (#10240) (65643ec7c)
- Add expires option to CELERY_BEAT_SCHEDULE (#10205) (c6c5e46bd)
- Recalculate order prices on marking as paid mutations (#10260) (4e45b83e7)
- Fix triggering `ORDER_CANCELED` event at the end of transaction (#10242) (d9eecb2ca)
- Fix post-migrate called for each app module (#10252) (60205eb56)
- Only handle known URLs (disable appending slash to URLs automatically) - #10290 by @patrys

### Other changes

- Add synchronous tax calculation via webhooks - #9526 by @fowczarek, @mateuszgrzyb, @stnatic
- Allow values of different attributes to share the same slug - #10138 by @IKarbowiak
- Add query for transaction item and extend transaction item type with order - #10154 by @IKarbowiak
- Populate the initial database with default warehouse, channel, category, and product type - #10244 by @jakubkuc
- Fix inconsistent beat scheduling and compatibility with DB scheduler - #10185 by @NyanKiyoshi<br/>
  This fixes the following bugs:
  - `tick()` could decide to never schedule anything else than `send-sale-toggle-notifications` if `send-sale-toggle-notifications` doesn't return `is_due = False` (stuck forever until beat restart or a `is_due = True`)
  - `tick()` was sometimes scheduling other schedulers such as observability to be run every 5m instead of every 20s
  - `is_due()` from `send-sale-toggle-notifications` was being invoked every 5s on django-celery-beat instead of every 60s
  - `send-sale-toggle-notifications` would crash on django-celery-beat with `Cannot convert schedule type <saleor.core.schedules.sale_webhook_schedule object at 0x7fabfdaacb20> to model`
    Usage:
  - Database backend: `celery --app saleor.celeryconf:app beat --scheduler saleor.schedulers.schedulers.DatabaseScheduler`
  - Shelve backend: `celery --app saleor.celeryconf:app beat --scheduler saleor.schedulers.schedulers.PersistentScheduler`
- Fix problem with updating draft order with active Avalara - #10183 by @IKarbowiak
- Fix stock validation and allocation for order with local collection point - #10218 by @IKarbowiak
- Fix stock allocation for order with global collection point - #10225 by @IKarbowiak
- Fix assigning an email address that does not belong to an existing user to draft order (#10320) (97129cf0c)
- Fix gift cards automatic fulfillment (#10325) (6a528259e)

# 3.5.4 [Unreleased]

- Fix ORM crash when generating hundreds of search vector in SQL - #10261 by @NyanKiyoshi
- Fix "stack depth limit exceeded" crash when generating thousands of search vector in SQL - #10279 by @NyanKiyoshi

# 3.5.3 [Released]

- Use custom search vector in order search - #10247 by @fowczarek
- Optimize filtering attributes by dates - #10199 by @tomaszszymanski129

# 3.5.2 [Released]

- Fix stock allocation for order with global collection point - #10225 by @IKarbowiak
- Fix stock validation and allocation for order with local collection point - #10218 @IKarbowiak
- Fix returning GraphQL IDs in the `SALE_TOGGLE` webhook - #10227 by @IKarbowiak

# 3.5.1 [Released]

- Fix inconsistent beat scheduling and compatibility with db scheduler - #10185 by @NyanKiyoshi<br/>
  This fixes the following bugs:

  - `tick()` could decide to never schedule anything else than `send-sale-toggle-notifications` if `send-sale-toggle-notifications` doesn't return `is_due = False` (stuck forever until beat restart or a `is_due = True`)
  - `tick()` was sometimes scheduling other schedulers such as observability to be ran every 5m instead of every 20s
  - `is_due()` from `send-sale-toggle-notifications` was being invoked every 5s on django-celery-beat instead of every 60s
  - `send-sale-toggle-notifications` would crash on django-celery-beat with `Cannot convert schedule type <saleor.core.schedules.sale_webhook_schedule object at 0x7fabfdaacb20> to model`

  Usage:

  - Database backend: `celery --app saleor.celeryconf:app beat --scheduler saleor.schedulers.schedulers.DatabaseScheduler`
  - Shelve backend: `celery --app saleor.celeryconf:app beat --scheduler saleor.schedulers.schedulers.PersistentScheduler`

- Fix problem with updating draft order with active avalara - #10183 by @IKarbowiak
- Fix stock validation and allocation for order with local collection point - #10218 by @IKarbowiak
- Fix stock allocation for order with global collection point - #10225 by @IKarbowiak

# 3.5.0

### GraphQL API

- Allow skipping address validation for checkout mutations (#10084) (7de33b145)
- Add `OrderFilter.numbers` filter - #9967 by @SzymJ
- Expose manifest in the `App` type (#10055) (f0f944066)
- Deprecate `configurationUrl` and `dataPrivacy` fields in apps (#10046) (68bd7c8a2)
- Fix `ProductVariant.created` resolver (#10072) (6c77053a9)

### Saleor Apps

- Add webhooks `PAGE_TYPE_CREATED`, `PAGE_TYPE_UPDATED` and `PAGE_TYPE_DELETED` - #9859 by @SzymJ
- Add webhooks `ADDRESS_CREATED`, `ADDRESS_UPDATED` and `ADDRESS_DELETED` - #9860 by @SzymJ
- Add webhooks `STAFF_CREATED`, `STAFF_UPDATED` and `STAFF_DELETED` - #9949 by @SzymJ
- Add webhooks `ATTRIBUTE_CREATED`, `ATTRIBUTE_UPDATED` and `ATTRIBUTE_DELETED` - #9991 by @SzymJ
- Add webhooks `ATTRIBUTE_VALUE_CREATED`, `ATTRIBUTE_VALUE_UPDATED` and `ATTRIBUTE_VALUE_DELETED` - #10035 by @SzymJ
- Add webhook `CUSTOMER_DELETED` - #10060 by @SzymJ
- Add webhook for starting and ending sales - #10110 by @IKarbowiak
- Fix returning errors in subscription webhooks payloads - #9905 by @SzymJ
- Build JWT signature when secret key is an empty string (#10139) (c47de896c)
- Use JWS to sign webhooks with secretKey instead of obscure signature (ac065cdce)
- Sign webhook payload using RS256 and private key used JWT infrastructure (#9977) (df7c7d4e8)
- Unquote secret access when calling SQS (#10076) (3ac9714b5)

### Performance

- Add payment transactions data loader (#9940) (799a9f1c9)
- Optimize 0139_fulfil_orderline_token_old_id_created_at migration (#9935) (63073a86b)

### Other changes

- Introduce plain text attribute - #9907 by @IKarbowiak
- Add `metadata` fields to `OrderLine` and `CheckoutLine` models - #10040 by @SzymJ
- Add full-text search for Orders (#9937) (61aa89f06)
- Stop auto-assigning default addresses to checkout - #9933 by @SzymJ
- Fix inaccurate tax calculations - #9799 by @IKarbowiak
- Fix incorrect default value used in `PaymentInput.storePaymentMethod` - #9943 by @korycins
- Improve checkout total base calculations - #10048 by @IKarbowiak
- Improve click & collect and stock allocation - #10043 by @IKarbowiak
- Fix product media reordering (#10118) (de8a1847f)
- Add custom SearchVector class (#10109) (bf74f5efb)
- Improve checkout total base calculations (527b67f9b)
- Fix invoice download URL in send-invoice email (#10014) (667837a09)
- Fix invalid undiscounted total on order line (22ccacb59)
- Fix Avalara for free shipping (#9973) (90c076e33)
- Fix Avalara when voucher with `apply_once_per_order` settings is used (#9959) (fad5cdf46)
- Use Saleor's custom UvicornWorker to avoid lifespan warnings (#9915) (9090814b9)
- Add Azure blob storage support (#9866) (ceee97e83)

# 3.4.0

### Breaking changes

- Hide private metadata in notification payloads - #9849 by @maarcingebala
  - From now on, the `private_metadata` field in `NOTIFY_USER` webhook payload is deprecated and it will return an empty dictionary. This change also affects `AdminEmailPlugin`, `UserEmailPlugin`, and `SendgridEmailPlugin`.

### Other changes

#### GraphQL API

- Add new fields to `Order` type to show authorize/charge status #9795
  - Add new fields to Order type:
    - `totalAuthorized`
    - `totalCharged`
    - `authorizeStatus`
    - `chargeStatus`
  - Add filters to `Order`:
    - `authorizeStatus`
    - `chargeStatus`
- Add mutations for managing a payment transaction attached to order/checkout. - #9564 by @korycins
  - add fields:
    - `order.transactions`
    - `checkout.transactions`
  - add mutations:
    - `transactionCreate`
    - `transactionUpdate`
    - `transactionRequestAction`
  - add new webhook event:
    - `TRANSACTION_ACTION_REQUEST`
- Unify checkout's ID fields. - #9862 by @korycins
  - Deprecate `checkoutID` and `token` in all Checkout's mutations. Use `id` instead.
  - Deprecate `token` in `checkout` query. Use `id` instead.
- Add `unitPrice`, `undiscountedUnitPrice`, `undiscountedTotalPrice` fields to `CheckoutLine` type - #9821 by @fowczarek
- Fix invalid `ADDED_PRODUCTS` event parameter for `OrderLinesCreate` mutation - #9653 by @IKarbowiak
- Update sorting field descriptions - add info where channel slug is required (#9695) (391743098)
- Fix using enum values in permission descriptions (#9697) (dbb783e1f)
- Change gateway validation in `checkoutPaymentCreate` mutation (#9530) (cf1d49bdc)
- Fix invalid `ADDED_PRODUCTS` event parameter for `OrderLinesCreate` mutation (#9653) (a0d8aa8f1)
- Fix resolver for `Product.created` field (#9737) (0af00cb70)
- Allow fetching by id all order data for new orders (#9728) (71c19c951)
- Provide a reference for the rich text format (#9744) (f2207c408)
- Improve event schema field descriptions - #9880 by @patrys

#### Saleor Apps

- Add menu webhooks: `MENU_CREATED`, `MENU_UPDATED`, `MENU_DELETED`, `MENU_ITEM_CREATED`, `MENU_ITEM_UPDATED`, `MENU_ITEM_DELETED` - #9651 by @SzymJ
- Add voucher webhooks: `VOUCHER_CREATED`, `VOUCHER_UPDATED`, `VOUCHER_DELETED` - #9657 by @SzymJ
- Add app webhooks: `APP_INSTALLED`, `APP_UPDATED`, `APP_DELETED`, `APP_STATUS_CHANGED` - #9698 by @SzymJ
- Add warehouse webhoks: `WAREHOUSE_CREATED`, `WAREHOUSE_UPDATED`, `WAREHOUSE_DELETED` - #9746 by @SzymJ
- Expose order alongside fulfillment in fulfillment-based subscriptions used by webhooks (#9847)
- Fix webhooks payload not having field for `is_published` (#9800) (723f93c50)
- Add support for `ORDER_*` mounting points for Apps (#9694) (cc728ef7e)
- Add missing shipping method data in order and checkout events payloads. (#9692) (dabd1a221)
- Use the human-readable order number in notification payloads (#9863) (f10c5fd5f)

#### Models

- Migrate order discount id from int to UUID - #9729 by @IKarbowiak
  - Changed the order discount `id` from `int` to `UUID`, the old ids still can be used
    for old order discounts.
- Migrate order line id from int to UUID - #9637 by @IKarbowiak
  - Changed the order line `id` from `int` to `UUID`, the old ids still can be used
    for old order lines.
- Migrate checkout line id from int to UUID - #9675 by @IKarbowiak
  - Changed the checkout line `id` from `int` to `UUID`, the old ids still can be used
    for old checkout lines.

#### Performance

- Fix memory consumption of `delete_event_payloads_task` (#9806) (2823edc68)
- Add webhook events dataloader (#9790) (e88eef35e)
- Add dataloader for fulfillment warehouse resolver (#9740) (9d14fadb2)
- Fix order type resolvers performance (#9723) (13b5a95e7)
- Improve warehouse filtering performance (#9622) (a1a7a223b)
- Add dataloader for fulfillment lines (#9707) (68fb4bf4a)

#### Other

- Observability reporter - #9803 by @przlada
- Update sample products set - #9796 by @mirekm
- Fix for sending incorrect prices to Avatax - #9633 by @korycins
- Fix tax-included flag sending to Avatax - #9820
- Fix AttributeError: 'Options' object has no attribute 'Model' in `search_tasks.py` - #9824
- Fix Braintree merchant accounts mismatch error - #9778
- Stricter signatures for resolvers and mutations - #9649

# 3.3.1

- Drop manual calls to emit post_migrate in migrations (#9647) (b32308802)
- Fix search indexing of empty variants (#9640) (31833a717)

# 3.3.0

### Breaking changes

- PREVIEW_FEATURE: replace error code `NOT_FOUND` with `CHECKOUT_NOT_FOUND` for mutation `OrderCreateFromCheckout` - #9569 by @korycins

### Other changes

- Fix filtering product attributes by date range - #9543 by @IKarbowiak
- Fix for raising Permission Denied when anonymous user calls `checkout.customer` field - #9573 by @korycins
- Use fulltext search for products (#9344) (4b6f25964) by @patrys
- Precise timestamps for publication dates - #9581 by @IKarbowiak
  - Change `publicationDate` fields to `publishedAt` date time fields.
    - Types and inputs where `publicationDate` is deprecated and `publishedAt` field should be used instead:
      - `Product`
      - `ProductChannelListing`
      - `CollectionChannelListing`
      - `Page`
      - `PublishableChannelListingInput`
      - `ProductChannelListingAddInput`
      - `PageCreateInput`
      - `PageInput`
  - Change `availableForPurchaseDate` fields to `availableForPurchaseAt` date time field.
    - Deprecate `Product.availableForPurchase` field, the `Product.availableForPurchaseAt` should be used instead.
    - Deprecate `ProductChannelListing.availableForPurchase` field, the `ProductChannelListing.availableForPurchaseAt` should be used instead.
  - Deprecate `publicationDate` on `CollectionInput` and `CollectionCreateInput`.
  - Deprecate `PUBLICATION_DATE` in `CollectionSortField`, the `PUBLISHED_AT` should be used instead.
  - Deprecate `PUBLICATION_DATE` in `PageSortField`, the `PUBLISHED_AT` should be used instead.
  - Add a new column `published at` to export products. The new field should be used instead of `publication_date`.
- Add an alternative API for fetching metadata - #9231 by @patrys
- New webhook events related to gift card changes (#9588) (52adcd10d) by @SzymJ
- New webhook events for changes related to channels (#9570) (e5d78c63e) by @SzymJ
- Tighten the schema types for output fields (#9605) (81418cb4c) by @patrys
- Include permissions in schema descriptions of protected fields (#9428) (f0a988e79) by @maarcingebala
- Update address database (#9585) (1f5e84e4a) by @patrys
- Handle pagination with invalid cursor that is valid base64 (#9521) (3c12a1e95) by @jakubkuc
- Handle all Braintree errors (#9503) (20f21c34a) by @L3str4nge
- Fix `recalculate_order` dismissing weight unit (#9527) (9aea31774)
- Fix filtering product attributes by date range - #9543 by @IKarbowiak
- Fix for raising Permission Denied when anonymous user calls `checkout.customer` field - #9573 by @korycins
- Optimize stock warehouse resolver performance (955489bff) by @tomaszszymanski129
- Improve shipping zone filters performance (#9540) (7841ec536) by @tomaszszymanski129

# 3.2.0

### Breaking changes

- Convert IDs from DB to GraphQL format in all notification payloads (email plugins and the `NOTIFY` webhook)- #9388 by @L3str4nge
- Migrate order id from int to UUID - #9324 by @IKarbowiak
  - Changed the order `id` changed from `int` to `UUID`, the old ids still can be used
    for old orders.
  - Deprecated the `order.token` field, the `order.id` should be used instead.
  - Deprecated the `token` field in order payload, the `id` field should be used
    instead.
- Enable JWT expiration by default - #9483 by @maarcingebala

### Other changes

#### Saleor Apps

- Introduce custom prices - #9393 by @IKarbowiak
  - Add `HANDLE_CHECKOUTS` permission (only for apps)
- Add subscription webhooks (#9394) @jakubkuc
- Add `language_code` field to webhook payload for `Order`, `Checkout` and `Customer` - #9433 by @rafalp
- Refactor app tokens - #9438 by @IKarbowiak
  - Store app tokens hashes instead of plain text.
- Add category webhook events - #9490 by @SzymJ
- Fix access to own resources by App - #9425 by @korycins
- Add `handle_checkouts` permission - #9402 by @korycins
- Return `user_email` or order user's email in order payload `user_email` field (#9419) (c2d248655)
- Mutation `CategoryBulkDelete` now trigger `category_delete` event - #9533 by @SzymJ
- Add webhooks `SHIPPING_PRICE_CREATED`, `SHIPPING_PRICE_UPDATED`, `SHIPPING_PRICE_DELETED`, `SHIPPING_ZONE_CREATED`, `SHIPPING_ZONE_UPDATED`, `SHIPPING_ZONE_DELETED` - #9522 by @SzymJ

#### Plugins

- Add OpenID Connect Plugin - #9406 by @korycins
- Allow plugins to create their custom error code - #9300 by @LeOndaz

#### Other

- Use full-text search for products search API - #9344 by @patrys

- Include required permission in mutations' descriptions - #9363 by @maarcingebala
- Make GraphQL list items non-nullable - #9391 by @maarcingebala
- Port a better schema printer from GraphQL Core 3.x - #9389 by @patrys
- Fix failing `checkoutCustomerAttach` mutation - #9401 by @IKarbowiak
- Add new mutation `orderCreateFromCheckout` - #9343 by @korycins
- Assign missing user to context - #9520 by @korycins
- Add default ordering to order discounts - #9517 by @fowczarek
- Raise formatted error when trying to assign assigned media to variant - #9496 by @L3str4nge
- Update `orderNumber` field in `OrderEvent` type - #9447 by @IKarbowiak
- Do not create `AttributeValues` when values are not provided - #9446 @IKarbowiak
- Add response status code to event delivery attempt - #9456 by @przlada
- Don't rely on counting objects when reindexing - #9442 by @patrys
- Allow filtering attribute values by ids - #9399 by @IKarbowiak
- Fix errors handling for `orderFulfillApprove` mutation - #9491 by @SzymJ
- Fix shipping methods caching - #9472 by @tomaszszymanski129
- Fix payment flow - #9504 by @IKarbowiak
- Fix etting external methods did not throw an error when that method didn't exist - #9498 by @SethThoburn
- Reduce placeholder image size - #9484 by @jbergstroem
- Improve menus filtering performance - #9539 by @tomaszszymanski129
- Remove EventDeliveries without webhooks and make webhook field non-nullable - #9507 by @jakubkuc
- Improve discount filters performance - #9541 by @tomaszszymanski129
- Change webhooks to be called on commit in atomic transactions - #9532 by @jakubkuc
- Drop distinct and icontains in favor of ilike in apps filtering - #9534 by @tomaszszymanski129
- Refactor csv filters to improve performance - #9535 by @tomaszszymanski129
- Improve attributes filters performance - #9542 by @tomaszszymanski129
- Rename models fields from created to created_at - #9537 by @IKarbowiak

# 3.1.10

- Migration dependencies fix - #9590 by @SzymJ

# 3.1.9

- Use ordering by PK in `queryset_in_batches` (#9493) (4e49c52d2)

# 3.1.8

- Fix shipping methods caching (#9472) (0361f40)
- Fix logging of excessive logger informations (#9441) (d1c5d26)

# 3.1.7

- Handle `ValidationError` in metadata mutations (#9380) (75deaf6ea)
- Fix order and checkout payload serializers (#9369) (8219b6e9b)
- Fix filtering products ordered by collection (#9285) (57aed02a2)
- Cast `shipping_method_id` to int (#9364) (8d0584710)
- Catch "update_fields did not affect any rows" errors and return response with message (#9225) (29c7644fc)
- Fix "str object has no attribute input type" error (#9345) (34c64b5ee)
- Fix `graphene-django` middleware imports (#9360) (2af1cc55d)
- Fix preorders to update stock `quantity_allocated` (#9308) (8cf83df81)
- Do not drop attribute value files when value is deleted (#9320) (57b2888bf)
- Always cast database ID to int in data loader (#9340) (dbc5ec3e3)
- Fix removing references when user removes the referenced object (#9162) (68b33d95a)
- Pass correct list of order lines to `order_added_products_event` (#9286) (db3550f64)
- Fix flaky order payload serializer test (#9387) (d73bd6f9d)

# 3.1.6

- Fix unhandled GraphQL errors after removing `graphene-django` (#9398) (4090e6f2a)

# 3.1.5

- Fix checkout payload (#9333) (61b928e33)
- Revert "3.1 Add checking if given attributes are variant attributes in ProductVariantCreate mutation (#9134)" (#9334) (dfee09db3)

# 3.1.4

- Add `CREATED_AT` and `LAST_MODIFIED_AT` sorting to some GraphQL fields - #9245 by @rafalp
  - Added `LAST_MODIFIED_AT` sort option to `ExportFileSortingInput`
  - Added `CREATED_AT` and `LAST_MODIFIED_AT` sort options to `OrderSortingInput` type
  - Added `LAST_MODIFIED_AT` and `PUBLISHED_AT` sort options to `ProductOrder` type
  - Added `CREATED_AT` and `LAST_MODIFIED_AT` sort options to `SaleSortingInput` type
  - Added `CREATED_AT` and `LAST_MODIFIED_AT` sort options to `UserSortingInput` type
  - Added `ProductVariantSortingInput` type with `LAST_MODIFIED_AT` sort option
  - Deprecated `UPDATED_AT` sort option on `ExportFileSortingInput`
  - Deprecated `LAST_MODIFIED` and `PUBLICATION_DATE` sort options on `ProductOrder` type
  - Deprecated `CREATION_DATE` sort option on `OrderSortingInput` type
- Fix sending empty emails (#9317) (3e8503d8a)
- Add checking if given attributes are variant attributes in ProductVariantCreate mutation (#9134) (409ca7d23)
- Add command to update search indexes (#9315) (fdd81bbfe)
- Upgrade required Node and NPM versions used by release-it tool (#9293) (3f96a9c30)
- Update link to community pages (#9291) (2d96f5c60)
- General cleanup (#9282) (78f59c6a3)
- Fix `countries` resolver performance (#9318) (dc58ef2c4)
- Fix multiple refunds in NP Atobarai - #9222
- Fix dataloaders, filter out productmedia to be removed (#9299) (825ec3cad)
- Fix migration issue between 3.0 and main (#9323) (fec80cd63)
- Drop wishlist models (#9313) (7c9576925)

# 3.1.3

- Add command to update search indexes (#9315) (6be8461c0)
- Fix countries resolver performance (#9318) (e177f3957)

# 3.1.2

### Breaking changes

- Require `MANAGE_ORDERS` permission in `User.orders` query (#9128) (521dfd639)
  - only staff with `manage orders` and can fetch customer orders
  - the customer can fetch his own orders, except drafts

### Other changes

- Fix failing `on_failure` export tasks method (#9160) (efab6db9d)
- Fix mutations breaks on partially invalid IDs (#9227) (e3b6df2eb)
- Fix voucher migrations (#9249) (3c565ba0c)
- List the missing permissions where possible (#9250) (f8df1aa0d)
- Invalidate stocks dataloader (#9188) (e2366a5e6)
- Override `graphene.JSONString` to have more meaningful message in error message (#9171) (2a0c5a71a)
- Small schema fixes (#9224) (932e64808)
- Support Braintree subaccounts (#9191) (035bf705c)
- Split checkout mutations into separate files (#9266) (1d37b0aa3)

# 3.1.1

- Drop product channel listings when removing last available variant (#9232) (b92d3b686)
- Handle product media deletion in a Celery task (#9187) (2b10fc236)
- Filter Customer/Order/Sale/Product/ProductVariant by datetime of last modification (#9137) (55a845c7b)
- Add support for hiding plugins (#9219) (bc9405307)
- Fix missing update of payment methods when using stored payment method (#9158) (ee4bf520b)
- Fix invalid paths in VCR cassettes (#9236) (f6c268d2e)
- Fix Razorpay comment to be inline with code (#9238) (de417af24)
- Remove `graphene-federation` dependency (#9184) (dd43364f7)

# 3.1.0

### Breaking changes

#### Plugins

- Don't run plugins when calculating checkout's total price for available shipping methods resolution - #9121 by @rafalp
  - Use either net or gross price depending on store configuration.

### Other changes

#### Saleor Apps

- Add API for webhook payloads and deliveries - #8227 by @jakubkuc
- Extend app by `AppExtension` - #7701 by @korycins
- Add webhooks for stock changes: `PRODUCT_VARIANT_OUT_OF_STOCK` and `PRODUCT_VARIANT_BACK_IN_STOCK` - #7590 by @mstrumeck
- Add `COLLECTION_CREATED`, `COLLECTION_UPDATED`, `COLLECTION_DELETED` events and webhooks - #8974 by @rafalp
- Add draft orders webhooks by @jakubkuc
- Add support for providing shipping methods by Saleor Apps - #7975 by @bogdal:
  - Add `SHIPPING_LIST_METHODS_FOR_CHECKOUT` sync webhook
- Add sales webhooks - #8157 @kuchichan
- Allow fetching unpublished pages by apps with manage pages permission - #9181 by @IKarbowiak

#### Metadata

- Add ability to use metadata mutations with tokens as an identifier for orders and checkouts - #8426 by @IKarbowiak

#### Attributes

- Introduce swatch attributes - #7261 by @IKarbowiak
- Add `variant_selection` to `ProductAttributeAssign` operations - #8235 by @kuchichan
- Refactor attributes validation - #8905 by @IKarbowiak
  - in create mutations: require all required attributes
  - in update mutations: do not require providing any attributes; when any attribute is given, validate provided values.

#### Other features and changes

- Add gift cards - #7827 by @IKarbowiak, @tomaszszymanski129
- Add Click & Collect - #7673 by @kuchichan
- Add fulfillment confirmation - #7675 by @tomaszszymanski129
- Make SKU an optional field on `ProductVariant` - #7633 by @rafalp
- Possibility to pass metadata in input of `checkoutPaymentCreate` - #8076 by @mateuszgrzyb
- Add `ExternalNotificationTrigger` mutation - #7821 by @mstrumeck
- Extend `accountRegister` mutation to consume first & last name - #8184 by @piotrgrundas
- Introduce sales/vouchers per product variant - #8064 by @kuchichan
- Batch loads in queries for Apollo Federation - #8273 by @rafalp
- Reserve stocks for checkouts - #7589 by @rafalp
- Add query complexity limit to GraphQL API - #8526 by @rafalp
- Add `quantity_limit_per_customer` field to ProductVariant #8405 by @kuchichan
- Make collections names non-unique - #8986 by @rafalp
- Add validation of unavailable products in the checkout. Mutations: `CheckoutShippingMethodUpdate`,
  `CheckoutAddPromoCode`, `CheckoutPaymentCreate` will raise a ValidationError when product in the checkout is
  unavailable - #8978 by @IKarbowiak
- Add `withChoices` flag for Attribute type - #7733 by @dexon44
- Update required permissions for attribute options - #9204 by @IKarbowiak
  - Product attribute options can be fetched by requestors with manage product types and attributes permission.
  - Page attribute options can be fetched by requestors with manage page types and attributes permission.
- Deprecate interface field `PaymentData.reuse_source` - #7988 by @mateuszgrzyb
- Deprecate `setup_future_usage` from `checkoutComplete.paymentData` input - will be removed in Saleor 4.0 - #7994 by @mateuszgrzyb
- Fix shipping address issue in `availableCollectionPoints` resolver for checkout - #8143 by @kuchichan
- Fix cursor-based pagination in products search - #8011 by @rafalp
- Fix crash when querying external shipping methods `translation` field - #8971 by @rafalp
- Fix crash when too long translation strings were passed to `translate` mutations - #8942 by @rafalp
- Raise ValidationError in `CheckoutAddPromoCode`, `CheckoutPaymentCreate` when product in the checkout is
  unavailable - #8978 by @IKarbowiak
- Remove `graphene-django` dependency - #9170 by @rafalp
- Fix disabled warehouses appearing as valid click and collect points when checkout contains only preorders - #9052 by @rafalp
- Fix failing `on_failure` export tasks method - #9160 by @IKarbowiak

# 3.0.0

### Breaking changes

#### Behavior

- Add multichannel - #6242 by @fowczarek @d-wysocki
- Add email interface as a plugin - #6301 by @korycins
- Add unconfirmed order editing - #6829 by @tomaszszymanski129
  - Removed mutations for draft order lines manipulation: `draftOrderLinesCreate`, `draftOrderLineDelete`, `draftOrderLineUpdate`
  - Added instead: `orderLinesCreate`, `orderLineDelete`, `orderLineUpdate` mutations instead.
  - Order events enums `DRAFT_ADDED_PRODUCTS` and `DRAFT_REMOVED_PRODUCTS` are now `ADDED_PRODUCTS` and `REMOVED_PRODUCTS`
- Remove resolving users location from GeoIP; drop `PaymentInput.billingAddress` input field - #6784 by @maarcingebala
- Always create new checkout in `checkoutCreate` mutation - #7318 by @IKarbowiak
  - deprecate `created` return field on `checkoutCreate` mutation
- Return empty values list for attribute without choices - #7394 by @fowczarek
  - `values` for attributes without choices from now are empty list.
  - attributes with choices - `DROPDOWN` and `MULTISELECT`
  - attributes without choices - `FILE`, `REFERENCE`, `NUMERIC` and `RICH_TEXT`
- Unify checkout identifier in checkout mutations and queries - #7511 by @IKarbowiak
- Propagate sale and voucher discounts over specific lines - #8793 by @korycins
  - Use a new interface for response received from plugins/pluginManager. Methods `calculate_checkout_line_unit_price`
    and `calculate_checkout_line_total` returns `TaxedPricesData` instead of `TaxedMoney`.
- Attach sale discount info to the line when adding variant to order - #8821 by @IKarbowiak
  - Use a new interface for the response received from plugins/pluginManager.
    Methods `calculate_order_line_unit` and `calculate_order_line_total` returns
    `OrderTaxedPricesData` instead of `TaxedMoney`.
  - Rename checkout interfaces: `CheckoutTaxedPricesData` instead of `TaxedPricesData`
    and `CheckoutPricesData` instead of `PricesData`
- Sign JWT tokens with RS256 instead of HS256 - #7990 by @korycins
- Add support for filtering available shipping methods by Saleor Apps - #8399 by @kczan, @stnatic
  - Introduce `ShippingMethodData` interface as a root object type for ShippingMethod object
- Limit number of user addresses - #9173 by @IKarbowiak

#### GraphQL Schema

- Drop deprecated meta mutations - #6422 by @maarcingebala
- Drop deprecated service accounts and webhooks API - #6431 by @maarcingebala
- Drop deprecated fields from the `ProductVariant` type: `quantity`, `quantityAllocated`, `stockQuantity`, `isAvailable` - #6436 by @maarcingebala
- Drop authorization keys API - #6631 by @maarcingebala
- Drop `type` field from `AttributeValue` type - #6710 by @IKarbowiak
- Drop deprecated `taxRate` field from `ProductType` - #6795 by @d-wysocki
- Drop deprecated queries and mutations - #7199 by @IKarbowiak
  - drop `url` field from `Category` type
  - drop `url` field from `Category` type
  - drop `url` field from `Product` type
  - drop `localized` fild from `Money` type
  - drop `permissions` field from `User` type
  - drop `navigation` field from `Shop` type
  - drop `isActive` from `AppInput`
  - drop `value` from `AttributeInput`
  - drop `customerId` from `checkoutCustomerAttach`
  - drop `stockAvailability` argument from `products` query
  - drop `created` and `status` arguments from `orders` query
  - drop `created` argument from `draftOrders` query
  - drop `productType` from `ProductFilter`
  - deprecate specific error fields `<TypeName>Errors`, typed `errors` fields and remove deprecation
- Drop top-level `checkoutLine` query from the schema with related resolver, use `checkout` query instead - #7623 by @dexon44
- Change error class in `CollectionBulkDelete` to `CollectionErrors` - #7061 by @d-wysocki
- Make quantity field on `StockInput` required - #7082 by @IKarbowiak
- Add description to shipping method - #7116 by @IKarbowiak
  - `ShippingMethod` was extended with `description` field.
  - `ShippingPriceInput` was extended with `description` field
  - Extended `shippingPriceUpdate`, `shippingPriceCreate` mutation to add/edit description
  - Input field in `shippingPriceTranslate` changed to `ShippingPriceTranslationInput`
- Split `ShippingMethod` into `ShippingMethod` and `ShippingMethodType` (#8399):
  - `ShippingMethod` is used to represent methods offered for checkouts and orders
  - `ShippingMethodType` is used to manage shipping method configurations in Saleor
  - Deprecate `availableShippingMethods` on `Order` and `Checkout`. Use `shippingMethods` and refer to the `active` field instead

#### Saleor Apps

- Drop `CHECKOUT_QUANTITY_CHANGED` webhook - #6797 by @d-wysocki
- Change the payload of the order webhook to handle discounts list - #6874 by @korycins:
  - added fields: `Order.discounts`, `OrderLine.unit_discount_amount`, `OrderLine.unit_discount_type`, `OrderLine.unit_discount_reason`,
  - removed fields: `Order.discount_amount`, `Order.discount_name`, `Order.translated_discount_name`
- Remove triggering a webhook event `PRODUCT_UPDATED` when calling `ProductVariantCreate` mutation. Use `PRODUCT_VARIANT_CREATED` instead - #6963 by @piotrgrundas
- Make `order` property of invoice webhook payload contain order instead of order lines - #7081 by @pdblaszczyk
  - Affected webhook events: `INVOICE_REQUESTED`, `INVOICE_SENT`, `INVOICE_DELETED`
- Added `CHECKOUT_FILTER_SHIPPING_METHODS`, `ORDER_FILTER_SHIPPING_METHODS` sync webhooks - #8399 by @kczan, @stnatic

#### Plugins

- Drop `apply_taxes_to_shipping_price_range` plugin hook - #6746 by @maarcingebala
- Refactor listing payment gateways - #7050 by @maarcingebala:
  - Breaking changes in plugin methods: removed `get_payment_gateway` and `get_payment_gateway_for_checkout`; instead `get_payment_gateways` was added.
- Improve checkout performance - introduce `CheckoutInfo` data class - #6958 by @IKarbowiak;
  - Introduced changes in plugin methods definitions in the following methods, the `checkout` parameter changed to `checkout_info`:
    - `calculate_checkout_total`
    - `calculate_checkout_subtotal`
    - `calculate_checkout_shipping`
    - `get_checkout_shipping_tax_rate`
    - `calculate_checkout_line_total`
    - `calculate_checkout_line_unit_price`
    - `get_checkout_line_tax_rate`
    - `preprocess_order_creation`
  - `preprocess_order_creation` was extend with `lines_info` parameter
- Fix Avalara caching - #7036 by @fowczarek:
  - Introduced changes in plugin methods definitions:
    - `calculate_checkout_line_total` was extended with `lines` parameter
    - `calculate_checkout_line_unit_price` was extended with `lines` parameter
    - `get_checkout_line_tax_rate` was extended with `lines` parameter
  - To get proper taxes we should always send the whole checkout to Avalara.
- Extend plugins manager to configure plugins for each plugins - #7198 by @korycins:
  - Introduce changes in API:
    - `paymentInitialize` - add `channel` parameter. Optional when only one channel exists.
    - `pluginUpdate` - add `channel` parameter.
    - `availablePaymentGateways` - add `channel` parameter.
    - `storedPaymentSources` - add `channel` parameter.
    - `requestPasswordReset` - add `channel` parameter.
    - `requestEmailChange` - add `channel` parameter.
    - `confirmEmailChange` - add `channel` parameter.
    - `accountRequestDeletion` - add `channel` parameter.
    - change structure of type `Plugin`:
      - add `globalConfiguration` field for storing configuration when a plugin is globally configured
      - add `channelConfigurations` field for storing plugin configuration for each channel
      - removed `configuration` field, use `globalConfiguration` and `channelConfigurations` instead
    - change structure of input `PluginFilterInput`:
      - add `statusInChannels` field
      - add `type` field
      - removed `active` field. Use `statusInChannels` instead
  - Change plugin webhook endpoint - #7332 by @korycins.
    - Use /plugins/channel/<channel_slug>/<plugin_id> for plugins with channel configuration
    - Use /plugins/global/<plugin_id> for plugins with global configuration
    - Remove /plugin/<plugin_id> endpoint
- Fix doubling price in checkout for products without tax - #7056 by @IKarbowiak:
  - Introduce changes in plugins method:
    - `calculate_checkout_subtotal` has been dropped from plugins;
    - for correct subtotal calculation, `calculate_checkout_line_total` must be set (manager method for calculating checkout subtotal uses `calculate_checkout_line_total` method)
- Deprecated Stripe plugin - will be removed in Saleor 4.0
  - rename `StripeGatewayPlugin` to `DeprecatedStripeGatewayPlugin`.
  - introduce new `StripeGatewayPlugin` plugin.

### Other changes

#### Features

- Migrate from Draft.js to Editor.js format - #6430, #6456 by @IKarbowiak
- Allow using `Bearer` as an authorization prefix - #6996 by @korycins
- Add product rating - #6284 by @korycins
- Add order confirmation - #6498 by @tomaszszymanski12
- Extend Vatlayer functionalities - #7101 by @korycins:
  - Allow users to enter a list of exceptions (country ISO codes) that will use the source country rather than the destination country for tax purposes.
  - Allow users to enter a list of countries for which no VAT will be added.
- Extend order with origin and original order values - #7326 by @IKarbowiak
- Allow impersonating user by an app/staff - #7754 by @korycins:
  - Add `customerId` to `checkoutCustomerAttach` mutation
  - Add new permission `IMPERSONATE_USER`
- Add possibility to apply a discount to order/order line with status `DRAFT` - #6930 by @korycins
- Implement database read replicas - #8516, #8751 by @fowczarek
- Propagate sale and voucher discounts over specific lines - #8793 by @korycins
  - The created order lines from checkout will now have fulfilled all undiscounted fields with a default price value
    (without any discounts).
  - Order line will now include a voucher discount (in the case when the voucher is for specific products or have a
    flag apply_once_per_order). In that case, `Order.discounts` will not have a relation to `OrderDiscount` object.
  - Webhook payload for `OrderLine` will now include two new fields, `sale_id` (graphql ID of applied sale) and
    `voucher_code` (code of the valid voucher applied to this line).
  - When any sale or voucher discount was applied, `line.discount_reason` will be fulfilled.
  - New interface for handling more data for prices: `PricesData` and `TaxedPricesData` used in checkout calculations
    and in plugins/pluginManager.
- Attach sale discount info to the line when adding variant to order - #8821 by @IKarbowiak
  - Rename checkout interfaces: `CheckoutTaxedPricesData` instead of `TaxedPricesData`
    and `CheckoutPricesData` instead of `PricesData`
  - New interface for handling more data for prices: `OrderTaxedPricesData` used in plugins/pluginManager.
- Add uploading video URLs to product gallery - #6838 by @GrzegorzDerdak
- Add generic `FileUpload` mutation - #6470 by @IKarbowiak

#### Metadata

- Allow passing metadata to `accountRegister` mutation - #7152 by @piotrgrundas
- Copy metadata fields when creating reissue - #7358 by @IKarbowiak
- Add metadata to shipping zones and shipping methods - #6340 by @maarcingebala
- Add metadata to menu and menu item - #6648 by @tomaszszymanski129
- Add metadata to warehouse - #6727 by @d-wysocki
- Added support for querying objects by metadata fields - #6683 by @LeOndaz, #7421 by @korycins
- Change metadata mutations to use token for order and checkout as an identifier - #8542 by @IKarbowiak
  - After changes, using the order `id` for changing order metadata is deprecated

#### Attributes

- Add rich text attribute input - #7059 by @piotrgrundas
- Support setting value for AttributeValue mutations - #7037 by @piotrgrundas
- Add boolean attributes - #7454 by @piotrgrundas
- Add date & date time attributes - #7500 by @piotrgrundas
- Add file attributes - #6568 by @IKarbowiak
- Add page reference attributes - #6624 by @IKarbowiak
- Add product reference attributes - #6711 by @IKarbowiak
- Add numeric attributes - #6790 by @IKarbowiak
- Add `withChoices` flag for Attribute type - #7733 by @CossackDex
- Return empty results when filtering by non-existing attribute - #7025 by @maarcingebala
- Add Page Types - #6261 by @IKarbowiak

#### Plugins

- Add interface for integrating the auth plugins - #6799 by @korycins
- Add Sendgrid plugin - #6793 by @korycins
- Trigger `checkout_updated` plugin method for checkout metadata mutations - #7392 by @maarcingebala

#### Saleor Apps

- Add synchronous payment webhooks - #7044 by @maarcingebala
- Add `CUSTOMER_UPDATED` webhook, add addresses field to customer `CUSTOMER_CREATED` webhook - #6898 by @piotrgrundas
- Add `PRODUCT_VARIANT_CREATED`, `PRODUCT_VARIANT_UPDATED`, `PRODUCT_VARIANT_DELETED` webhooks, fix attributes field for `PRODUCT_CREATED`, `PRODUCT_UPDATED` webhooks - #6963 by @piotrgrundas
- Trigger `PRODUCT_UPDATED` webhook for collections and categories mutations - #7051 by @d-wysocki
- Extend order webhook payload with fulfillment fields - #7364, #7347 by @korycins
  - fulfillments extended with:
    - `total_refund_amount`
    - `shipping_refund_amount`
    - `lines`
  - fulfillment lines extended with:
    - `total_price_net_amount`
    - `total_price_gross_amount`
    - `undiscounted_unit_price_net`
    - `undiscounted_unit_price_gross`
    - `unit_price_net`
- Extend order payload with undiscounted prices and add psp_reference to payment model - #7339 by @IKarbowiak
  - order payload extended with the following fields:
    - `undiscounted_total_net_amount`
    - `undiscounted_total_gross_amount`
    - `psp_reference` on `payment`
  - order lines extended with:
    - `undiscounted_unit_price_net_amount`
    - `undiscounted_unit_price_gross_amount`
    - `undiscounted_total_price_net_amount`
    - `undiscounted_total_price_gross_amount`
- Add `product_id`, `product_variant_id`, `attribute_id` and `page_id` when it is possible for `AttributeValue` translations webhook - #7783 by @fowczarek
- Add draft orders webhooks - #8102 by @jakubkuc
- Add page webhooks: `PAGE_CREATED`, `PAGE_UPDATED` and `PAGE_DELETED` - #6787 by @d-wysocki
- Add `PRODUCT_DELETED` webhook - #6794 by @d-wysocki
- Add `page_type_id` in translations webhook - #7825 by @fowczarek
- Fix failing account mutations for app - #7569 by @IKarbowiak
- Add app support for events - #7622 by @IKarbowiak
- Fix creating translations with app - #6804 by @krzysztofwolski
- Change the `app` query to return info about the currently authenticated app - #6928 by @d-wysocki
- Mark `X-` headers as deprecated and add headers without prefix. All deprecated headers will be removed in Saleor 4.0 - #8179 by @L3str4nge
  - X-Saleor-Event -> Saleor-Event
  - X-Saleor-Domain -> Saleor-Domain
  - X-Saleor-Signature -> Saleor-Signature
  - X-Saleor-HMAC-SHA256 -> Saleor-HMAC-SHA256

#### Other changes

- Add query contains only schema validation - #6827 by @fowczarek
- Add introspection caching - #6871 by @fowczarek
- Fix Sentry reporting - #6902 by @fowczarek
- Deprecate API fields `Order.discount`, `Order.discountName`, `Order.translatedDiscountName` - #6874 by @korycins
- Fix argument validation in page resolver - #6960 by @fowczarek
- Drop `data` field from checkout line model - #6961 by @fowczarek
- Fix `totalCount` on connection resolver without `first` or `last` - #6975 by @fowczarek
- Fix variant resolver on `DigitalContent` - #6983 by @fowczarek
- Fix resolver by id and slug for product and product variant - #6985 by @d-wysocki
- Add optional support for reporting resource limits via a stub field in `shop` - #6967 by @NyanKiyoshi
- Update checkout quantity when checkout lines are deleted - #7002 by @IKarbowiak
- Fix available shipping methods - return also weight methods without weight limits - #7021 by @IKarbowiak
- Validate discount value for percentage vouchers and sales - #7033 by @d-wysocki
- Add field `languageCode` to types: `AccountInput`, `AccountRegisterInput`, `CheckoutCreateInput`, `CustomerInput`, `Order`, `User`. Add field `languageCodeEnum` to `Order` type. Add new mutation `CheckoutLanguageCodeUpdate`. Deprecate field `Order.languageCode`. - #6609 by @korycins
- Extend `Transaction` type with gateway response and `Payment` type with filter - #7062 by @IKarbowiak
- Fix invalid tax rates for lines - #7058 by @IKarbowiak
- Allow seeing unconfirmed orders - #7072 by @IKarbowiak
- Raise `GraphQLError` when too big integer value is provided - #7076 by @IKarbowiak
- Do not update draft order addresses when user is changing - #7088 by @IKarbowiak
- Recalculate draft order when product/variant was deleted - #7085 by @d-wysocki
- Added validation for `DraftOrderCreate` with negative quantity line - #7085 by @d-wysocki
- Remove HTML tags from product `description_plaintext` - #7094 by @d-wysocki
- Fix failing product tasks when instances are removed - #7092 by @IKarbowiak
- Update GraphQL endpoint to only match exactly `/graphql/` without trailing characters - #7117 by @IKarbowiak
- Introduce `traced_resolver` decorator instead of Graphene middleware - #7159 by @tomaszszymanski129
- Fix failing export when exporting attribute without values - #7131 by @IKarbowiak
- Fix incorrect payment data for Klarna - #7150 by @IKarbowiak
- Drop deleted images from storage - #7129 by @IKarbowiak
- Fix export with empty assignment values - #7214 by @IKarbowiak
- Change exported file name - #7222 by @IKarbowiak
- Fix core sorting on related fields - #7195 by @tomaszszymanski129
- Use GraphQL IDs instead of database IDs in export - #7240 by @IKarbowiak
- Fix draft order tax mismatch - #7226 by @IKarbowiak
  - Introduce `calculate_order_line_total` plugin method
- Update core logging for better Celery tasks handling - #7251 by @tomaszszymanski129
- Raise `ValidationError` when refund cannot be performed - #7260 by @IKarbowiak
- Fix customer addresses missing after customer creation - #7327 by @tomaszszymanski129
- Fix invoice generation - #7376 by @tomaszszymanski129
- Allow defining only one field in translations - #7363 by @IKarbowiak
- Allow filtering pages by ids - #7393 by @IKarbowiak
- Fix validate `min_spent` on vouchers to use net or gross value depends on `settings.display_gross_prices` - #7408 by @d-wysocki
- Fix invoice generation - #7376 by tomaszszymanski129
- Add hash to uploading images #7453 by @IKarbowiak
- Add file format validation for uploaded images - #7447 by @IKarbowiak
- Fix attaching params for address form errors - #7485 by @IKarbowiak
- Update draft order validation - #7253 by @IKarbowiak
  - Extend Order type with errors: [OrderError!]! field
  - Create tasks for deleting order lines by deleting products or variants
- Fix doubled checkout total price for one line and zero shipping price - #7532 by @IKarbowiak
- Deprecate nested objects in `TranslatableContent` types - #7522 by @IKarbowiak
- Modify order of auth middleware calls - #7572 by @tomaszszymanski129
- Drop assigning cheapest shipping method in checkout - #7767 by @maarcingebala
- Deprecate `query` argument in `sales` and `vouchers` queries - #7806 by @maarcingebala
- Allow translating objects by translatable content ID - #7803 by @maarcingebala
- Configure a periodic task for removing empty allocations - #7885 by @fowczarek
- Fix missing transaction id in Braintree - #8110 by @fowczarek
- Fix GraphQL federation support - #7771 #8107 by @rafalp
- Fix cursor-based pagination in products search - #8011 #8211 by @rafalp
- Batch loads in queries for Apollo Federation - #8362 by @rafalp
- Add workaround for failing Avatax when line has price 0 - #8610 by @korycins
- Add option to set tax code for shipping in Avatax configuration view - #8596 by @korycins
- Fix Avalara tax fetching from cache - #8647 by @fowczarek
- Fix incorrect stock allocation - #8931 by @IKarbowiak
- Fix incorrect handling of unavailable products in checkout - #8978, #9119 by @IKarbowiak, @korycins
- Add draft orders webhooks - #8102 by @jakubkuc
- Handle `SameSite` cookie attribute in jwt refresh token middleware - #8209 by @jakubkuc
- Fix creating translations with app - #6804 by @krzysztofwolski
- Add possibility to provide external payment ID during the conversion draft order to order - #6320 by @korycins
- Add basic rating for `Products` - #6284 by @korycins
- Add metadata to shipping zones and shipping methods - #6340 by @maarcingebala
- Add Page Types - #6261 by @IKarbowiak
- Migrate draftjs content to editorjs format - #6430 by @IKarbowiak
- Add editorjs sanitizer - #6456 by @IKarbowiak
- Add generic FileUpload mutation - #6470 by @IKarbowiak
- Order confirmation backend - #6498 by @tomaszszymanski129
- Handle `SameSite` cookie attribute in JWT refresh token middleware - #8209 by @jakubkuc
- Add possibility to provide external payment ID during the conversion draft order to order - #6320 by @korycins9
- Fix password reset request - #6351 by @Manfred-Madelaine-pro, Ambroise and Pierre
- Refund products support - #6530 by @korycins
- Add possibility to exclude products from shipping method - #6506 by @korycins
- Add `Shop.availableShippingMethods` query - #6551 by @IKarbowiak
- Add delivery time to shipping method - #6564 by @IKarbowiak
- Shipping zone description - #6653 by @tomaszszymanski129
- Get tax rate from plugins - #6649 by @IKarbowiak
- Added support for querying user by email - #6632 @LeOndaz
- Add order shipping tax rate - #6678 by @IKarbowiak
- Deprecate field `descriptionJSON` from `Product`, `Category`, `Collection` and field `contentJSON` from `Page` - #6692 by @d-wysocki
- Fix products visibility - #6704 by @IKarbowiak
- Fix page `contentJson` field to return JSON - #6832 by @d-wysocki
- Add SearchRank to search product by name and description. New enum added to `ProductOrderField` - `RANK` - which returns results sorted by search rank - #6872 by @d-wysocki
- Allocate stocks for order lines in a bulk way - #6877 by @IKarbowiak
- Deallocate stocks for order lines in a bulk way - #6896 by @IKarbowiak
- Prevent negative available quantity - #6897 by @d-wysocki
- Add default sorting by rank for search products - #6936 by @d-wysocki
- Fix exporting product description to xlsx - #6959 by @IKarbowiak
- Add `Shop.version` field to query API version - #6980 by @maarcingebala
- Add new authorization header `Authorization-Bearer` - #6998 by @korycins
- Add field `paymentMethodType` to `Payment` object - #7073 by @korycins
- Unify Warehouse Address API - #7481 by @d-wysocki
  - deprecate `companyName` on `Warehouse` type
  - remove `companyName` on `WarehouseInput` type
  - remove `WarehouseAddressInput` on `WarehouseUpdateInput` and `WarehouseCreateInput`, and change it to `AddressInput`
- Fix passing incorrect customer email to payment gateways - #7486 by @korycins
- Add HTTP meta tag for Content-Security-Policy in GraphQL Playground - #7662 by @NyanKiyoshi
- Add additional validation for `from_global_id_or_error` function - #8780 by @CossackDex

# 2.11.1

- Add support for Apple Pay on the web - #6466 by @korycins

## 2.11.0

### Features

- Add products export - #5255 by @IKarbowiak
- Add external apps support - #5767 by @korycins
- Invoices backend - #5732 by @tomaszszymanski129
- Adyen drop-in integration - #5914 by @korycins, @IKarbowiak
- Add a callback view to plugins - #5884 by @korycins
- Support pushing webhook events to message queues - #5940 by @patrys, @korycins
- Send a confirmation email when the order is canceled or refunded - #6017
- No secure cookie in debug mode - #6082 by @patrys, @orzechdev
- Add searchable and available for purchase flags to product - #6060 by @IKarbowiak
- Add `TotalPrice` to `OrderLine` - #6068 @fowczarek
- Add `PRODUCT_UPDATED` webhook event - #6100 by @tomaszszymanski129
- Search orders by GraphQL payment ID - #6135 by @korycins
- Search orders by a custom key provided by payment gateway - #6135 by @korycins
- Add ability to set a default product variant - #6140 by @tomaszszymanski129
- Allow product variants to be sortable - #6138 by @tomaszszymanski129
- Allow fetching stocks for staff users only with `MANAGE_ORDERS` permissions - #6139 by @fowczarek
- Add filtering to `ProductVariants` query and option to fetch variant by SKU in `ProductVariant` query - #6190 by @fowczarek
- Add filtering by Product IDs to `products` query - #6224 by @GrzegorzDerdak
- Add `change_currency` command - #6016 by @maarcingebala
- Add dummy credit card payment - #5822 by @IKarbowiak
- Add custom implementation of UUID scalar - #5646 by @koradon
- Add `AppTokenVerify` mutation - #5716 by @korycins

### Breaking Changes

- Refactored JWT support. Requires handling of JWT token in the storefront (a case when the backend returns the exception about the invalid token). - #5734, #5816 by @korycins
- New logging setup will now output JSON logs in production mode for ease of feeding them into log collection systems like Logstash or CloudWatch Logs - #5699 by @patrys
- Deprecate `WebhookEventType.CHECKOUT_QUANTITY_CHANGED` - #5837 by @korycins
- Anonymize and update order and payment fields; drop `PaymentSecureConfirm` mutation, drop Payment type fields: `extraData`, `billingAddress`, `billingEmail`, drop `gatewayResponse` from `Transaction` type - #5926 by @IKarbowiak
- Switch the HTTP stack from WSGI to ASGI based on Uvicorn - #5960 by @patrys
- Add `MANAGE_PRODUCT_TYPES_AND_ATTRIBUTES` permission, which is now required to access all attributes and product types related mutations - #6219 by @IKarbowiak

### Fixes

- Fix payment fields in order payload for webhooks - #5862 by @korycins
- Fix specific product voucher in draft orders - #5727 by @fowczarek
- Explicit country assignment in default shipping zones - #5736 by @maarcingebala
- Drop `json_content` field from the `Menu` model - #5761 by @maarcingebala
- Strip warehouse name in mutations - #5766 by @koradon
- Add missing order events during checkout flow - #5684 by @koradon
- Update Google Merchant to get tax rate based by plugin manager - #5823 by @gabmartinez
- Allow unicode in slug fields - #5877 by @IKarbowiak
- Fix empty plugin object result after `PluginUpdate` mutation - #5968 by @gabmartinez
- Allow finishing checkout when price amount is 0 - #6064 by @IKarbowiak
- Fix incorrect tax calculation for Avatax - #6035 by @korycins
- Fix incorrect calculation of subtotal with active Avatax - #6035 by @korycins
- Fix incorrect assignment of tax code for Avatax - #6035 by @korycins
- Do not allow negative product price - #6091 by @IKarbowiak
- Handle None as attribute value - #6092 by @IKarbowiak
- Fix for calling `order_created` before the order was saved - #6095 by @korycins
- Update default decimal places - #6098 by @IKarbowiak
- Avoid assigning the same pictures twice to a variant - #6112 by @IKarbowiak
- Fix crashing system when Avalara is improperly configured - #6117 by @IKarbowiak
- Fix for failing finalising draft order - #6133 by @korycins
- Remove corresponding draft order lines when variant is removing - #6119 by @IKarbowiak
- Update required perms for apps management - #6173 by @IKarbowiak
- Raise an error for an empty key in metadata - #6176 by @IKarbowiak
- Add attributes to product error - #6181 by @IKarbowiak
- Allow to add product variant with 0 price to draft order - #6189 by @IKarbowiak
- Fix deleting product when default variant is deleted - #6186 by @IKarbowiak
- Fix get unpublished products, product variants and collection as app - #6194 by @fowczarek
- Set `OrderFulfillStockInput` fields as required - #6196 by @IKarbowiak
- Fix attribute filtering by categories and collections - #6214 by @fowczarek
- Fix `is_visible` when `publication_date` is today - #6225 by @korycins
- Fix filtering products by multiple attributes - #6215 by @GrzegorzDerdak
- Add attributes validation while creating/updating a product's variant - #6269 by @GrzegorzDerdak
- Add metadata to page model - #6292 by @dominik-zeglen
- Fix for unnecessary attributes validation while updating simple product - #6300 by @GrzegorzDerdak
- Include order line total price to webhook payload - #6354 by @korycins
- Fix for fulfilling an order when product quantity equals allocated quantity - #6333 by @GrzegorzDerdak
- Fix for the ability to filter products on collection - #6363 by @GrzegorzDerdak

## 2.10.2

- Add command to change currencies in the database - #5906 by @d-wysocki

## 2.10.1

- Fix multiplied stock quantity - #5675 by @fowczarek
- Fix invalid allocation after migration - #5678 by @fowczarek
- Fix order mutations as app - #5680 by @fowczarek
- Prevent creating checkout/draft order with unpublished product - #5676 by @d-wysocki

## 2.10.0

- OpenTracing support - #5188 by @tomaszszymanski129
- Account confirmation email - #5126 by @tomaszszymanski129
- Relocate `Checkout` and `CheckoutLine` methods into separate module and update checkout related plugins to use them - #4980 by @krzysztofwolski
- Fix problem with free shipping voucher - #4942 by @IKarbowiak
- Add sub-categories to random data - #4949 by @IKarbowiak
- Deprecate `localized` field in Money type - #4952 by @IKarbowiak
- Fix for shipping API not applying taxes - #4913 by @kswiatek92
- Query object translation with only `manage_translation` permission - #4914 by @fowczarek
- Add customer note to draft orders API - #4973 by @IKarbowiak
- Allow to delete category and leave products - #4970 by @IKarbowiak
- Remove thumbnail generation from migration - #3494 by @kswiatek92
- Rename 'shipping_date' field in fulfillment model to 'created' - #2433 by @kswiatek92
- Reduce number of queries for 'checkoutComplete' mutation - #4989 by @IKarbowiak
- Force PyTest to ignore the environment variable containing the Django settings module - #4992 by @NyanKiyoshi
- Extend JWT token payload with user information - #4987 by @salwator
- Optimize the queries for product list in the dashboard - #4995 by @IKarbowiak
- Drop dashboard 1.0 - #5000 by @IKarbowiak
- Fixed serialization error on weight fields when running `loaddata` and `dumpdb` - #5005 by @NyanKiyoshi
- Fixed JSON encoding error on Google Analytics reporting - #5004 by @NyanKiyoshi
- Create custom field to translation, use new translation types in translations query - #5007 by @fowczarek
- Take allocated stock into account in `StockAvailability` filter - #5019 by @simonbru
- Generate matching postal codes for US addresses - #5033 by @maarcingebala
- Update debug toolbar - #5032 by @IKarbowiak
- Allow staff member to receive notification about customers orders - #4993 by @kswiatek92
- Add user's global id to the JWT payload - #5039 by @salwator
- Make middleware path resolving lazy - #5041 by @NyanKiyoshi
- Generate slug on saving the attribute value - #5055 by @fowczarek
- Fix order status after order update - #5072 by @fowczarek
- Extend top-level connection resolvers with ability to sort results - #5018 by @fowczarek
- Drop storefront 1.0 - #5043 by @IKarbowiak
- Replace permissions strings with enums - #5038 by @kswiatek92
- Remove gateways forms and templates - #5075 by @IKarbowiak
- Add `Wishlist` models and GraphQL endpoints - #5021 by @derenio
- Remove deprecated code - #5107 by @IKarbowiak
- Fix voucher start date filtering - #5133 by @dominik-zeglen
- Search by sku in products query - #5117 by @fowczarek
- Send fulfillment update email - #5118 by @IKarbowiak
- Add address query - #5148 by @kswiatek92
- Add `checkout_quantity_changed` webhook - #5042 by @derenio
- Remove unnecessary `manage_orders` permission - #5142 by @kswiatek92
- Mutation to change the user email - #5076 by @kswiatek92
- Add MyPy checks - #5150 by @IKarbowiak
- Move extracting user or service account to utils - #5152 by @kswiatek92
- Deprecate order status/created arguments - #5076 by @kswiatek92
- Fix getting title field in page mutations #5160 by @maarcingebala
- Copy public and private metadata from the checkout to the order upon creation - #5165 by @dankolbman
- Add warehouses and stocks- #4986 by @szewczykmira
- Add permission groups - #5176, #5513 by @IKarbowiak
- Drop `gettext` occurrences - #5189 by @IKarbowiak
- Fix `product_created` webhook - #5187 by @dzkb
- Drop unused resolver `resolve_availability` - #5190 by @maarcingebala
- Fix permission for `checkoutCustomerAttach` mutation - #5192 by @maarcingebala
- Restrict access to user field - #5194 by @maarcingebala
- Unify permission for service account API client in test - #5197 by @fowczarek
- Add additional confirmation step to `checkoutComplete` mutation - #5179 by @salwator
- Allow sorting warehouses by name - #5211 by @dominik-zeglen
- Add anonymization to GraphQL's `webhookSamplePayload` endpoint - #5161 @derenio
- Add slug to `Warehouse`, `Product` and `ProductType` models - #5196 by @IKarbowiak
- Add mutation for assigning, unassigning shipping zones to warehouse - #5217 by @kswiatek92
- Fix passing addresses to `PaymentData` objects - #5223 by @maarcingebala
- Return `null` when querying `me` as an anonymous user - #5231 by @maarcingebala
- Added `PLAYGROUND_ENABLED` environment variable/setting to allow to enable the GraphQL playground when `DEBUG` is disabled - #5254 by @NyanKiyoshi
- Fix access to order query when request from service account - #5258 by @fowczarek
- Customer shouldn't be able to see draft orders by token - #5259 by @fowczarek
- Customer shouldn't be able to query checkout with another customer - #5268 by @fowczarek
- Added integration support of Jaeger Tracing - #5282 by @NyanKiyoshi
- Return `null` when querying `me` as an anonymous user - #5231 as @maarcingebala
- Add `fulfillment created` webhook - @szewczykmira
- Unify metadata API - #5178 by @fowczarek
- Add compiled versions of emails to the repository - #5260 by @tomaszszymanski129
- Add required prop to fields where applicable - #5293 by @dominik-zeglen
- Drop `get_absolute_url` methods - #5299 by @IKarbowiak
- Add `--force` flag to `cleardb` command - #5302 by @maarcingebala
- Require non-empty message in `orderAddNote` mutation - #5316 by @maarcingebala
- Stock management refactor - #5323 by @IKarbowiak
- Add discount error codes - #5348 by @IKarbowiak
- Add benchmarks to checkout mutations - #5339 by @fowczarek
- Add pagination tests - #5363 by @fowczarek
- Add ability to assign multiple warehouses in mutations to create/update a shipping zone - #5399 by @fowczarek
- Add filter by ids to the `warehouses` query - #5414 by @fowczarek
- Add shipping rate price validation - #5411 by @kswiatek92
- Remove unused settings and environment variables - #5420 by @maarcingebala
- Add product price validation - #5413 by @kswiatek92
- Add attribute validation to `attributeAssign` mutation - #5423 by @kswiatek92
- Add possibility to update/delete more than one item in metadata - #5446 by @koradon
- Check if image exists before validating - #5425 by @kswiatek92
- Fix warehouses query not working without id - #5441 by @koradon
- Add `accountErrors` to `CreateToken` mutation - #5437, #5465 by @koradon
- Raise `GraphQLError` if filter has invalid IDs - #5460 by @gabmartinez
- Use `AccountErrorCode.INVALID_CREDENTIALS` instead of `INVALID_PASSWORD` - #5495 by @koradon
- Add tests for pagination - #5468 by @koradon
- Add `Job` abstract model and interface - #5510 by @IKarbowiak
- Refactor implementation of allocation - #5445 by @fowczarek
- Fix `WeightScalar` - #5530 by @koradon
- Add `OrderFulfill` mutation - #5525 by @fowczarek
- Add "It Works" page - #5494 by @IKarbowiak and @dominik-zeglen
- Extend errors in `OrderFulfill` mutation - #5553 by @fowczarek
- Refactor `OrderCancel` mutation for multiple warehouses - #5554 by @fowczarek
- Add negative weight validation - #5564 by @fowczarek
- Add error when user pass empty object as address - #5585 by @fowczarek
- Fix payment creation without shipping method - #5444 by @d-wysocki
- Fix checkout and order flow with variant without inventory tracking - #5599 by @fowczarek
- Fixed JWT expired token being flagged as unhandled error rather than handled. - #5603 by @NyanKiyoshi
- Refactor read-only middleware - #5602 by @maarcingebala
- Fix availability for variants without inventory tracking - #5605 by @fowczarek
- Drop support for configuring Vatlayer plugin from settings file. - #5614 by @korycins
- Add ability to query category, collection or product by slug - #5574 by @koradon
- Add `quantityAvailable` field to `ProductVariant` type - #5628 by @fowczarek
- Use tags rather than time-based logs for information on requests - #5608 by @NyanKiyoshi

## 2.9.0

### API

- Add mutation to change customer's first name last name - #4489 by @fowczarek
- Add mutation to delete customer's account - #4494 by @fowczarek
- Add mutation to change customer's password - #4656 by @fowczarek
- Add ability to customize email sender address in emails sent by Saleor - #4820 by @NyanKiyoshi
- Add ability to filter attributes per global ID - #4640 by @NyanKiyoshi
- Add ability to search product types by value (through the name) - #4647 by @NyanKiyoshi
- Add queries and mutation for serving and saving the configuration of all plugins - #4576 by @korycins
- Add `redirectUrl` to staff and user create mutations - #4717 by @fowczarek
- Add error codes to mutations responses - #4676 by @Kwaidan00
- Add translations to countries in `shop` query - #4732 by @fowczarek
- Add support for sorting product by their attribute values through given attribute ID - #4740 by @NyanKiyoshi
- Add descriptions for queries and query arguments - #4758 by @maarcingebala
- Add support for Apollo Federation - #4825 by @salwator
- Add mutation to create multiple product variants at once - #4735 by @fowczarek
- Add default value to custom errors - #4797 by @fowczarek
- Extend `availablePaymentGateways` field with gateways' configuration data - #4774 by @salwator
- Change `AddressValidationRules` API - #4655 by @Kwaidan00
- Use search in a consistent way; add sort by product type name and publication status to `products` query. - #4715 by @fowczarek
- Unify `menuItemMove` mutation with other reordering mutations - #4734 by @NyanKiyoshi
- Don't create an order when the payment was unsuccessful - #4500 by @NyanKiyoshi
- Don't require shipping information in checkout for digital orders - #4573 by @NyanKiyoshi
- Drop `manage_users` permission from the `permissions` query - #4854 by @maarcingebala
- Deprecate `inCategory` and `inCollection` attributes filters in favor of `filter` argument - #4700 by @NyanKiyoshi & @khalibloo
- Remove `PaymentGatewayEnum` from the schema, as gateways now are dynamic plugins - #4756 by @salwator
- Require `manage_products` permission to query `costPrice` and `stockQuantity` fields - #4753 by @NyanKiyoshi
- Refactor account mutations - #4510, #4668 by @fowczarek
- Fix generating random avatars when updating staff accounts - #4521 by @maarcingebala
- Fix updating JSON menu representation in mutations - #4524 by @maarcingebala
- Fix setting variant's `priceOverride` and `costPrice` to `null` - #4754 by @NyanKiyoshi
- Fix fetching staff user without `manage_users` permission - #4835 by @fowczarek
- Ensure that a GraphQL query is a string - #4836 by @nix010
- Add ability to configure the password reset link - #4863 by @fowczarek
- Fixed a performance issue where Saleor would sometimes run huge, unneeded prefetches when resolving categories or collections - #5291 by @NyanKiyoshi
- uWSGI now forces the django application to directly load on startup instead of being lazy - #5357 by @NyanKiyoshi

### Core

- Add enterprise-grade attributes management - #4351 by @dominik-zeglen and @NyanKiyoshi
- Add extensions manager - #4497 by @korycins
- Add service accounts - backend support - #4689 by @korycins
- Add support for webhooks - #4731 by @korycins
- Migrate the attributes mapping from HStore to many-to-many relation - #4663 by @NyanKiyoshi
- Create general abstraction for object metadata - #4447 by @salwator
- Add metadata to `Order` and `Fulfillment` models - #4513, #4866 by @szewczykmira
- Migrate the tax calculations to plugins - #4497 by @korycins
- Rewrite payment gateways using plugin architecture - #4669 by @salwator
- Rewrite Stripe integration to use PaymentIntents API - #4606 by @salwator
- Refactor password recovery system - #4617 by @fowczarek
- Add functionality to sort products by their "minimal variant price" - #4416 by @derenio
- Add voucher's "once per customer" feature - #4442 by @fowczarek
- Add validations for minimum password length in settings - #4735 by @fowczarek
- Add form to configure payments in the dashboard - #4807 by @szewczykmira
- Change `unique_together` in `AttributeValue` - #4805 by @fowczarek
- Change max length of SKU to 255 characters - #4811 by @lex111
- Distinguish `OrderLine` product name and variant name - #4702 by @fowczarek
- Fix updating order status after automatic fulfillment of digital products - #4709 by @korycins
- Fix error when updating or creating a sale with missing required values - #4778 by @NyanKiyoshi
- Fix error filtering pages by URL in the dashboard 1.0 - #4776 by @NyanKiyoshi
- Fix display of the products tax rate in the details page of dashboard 1.0 - #4780 by @NyanKiyoshi
- Fix adding the same product into a collection multiple times - #4518 by @NyanKiyoshi
- Fix crash when placing an order when a customer happens to have the same address more than once - #4824 by @NyanKiyoshi
- Fix time zone based tests - #4468 by @fowczarek
- Fix serializing empty URLs as a string when creating menu items - #4616 by @maarcingebala
- The invalid IP address in HTTP requests now fallback to the requester's IP address. - #4597 by @NyanKiyoshi
- Fix product variant update with current attribute values - #4936 by @fowczarek
- Update checkout last field and add auto now fields to save with update_fields parameter - #5177 by @IKarbowiak

### Dashboard 2.0

- Allow selecting the number of rows displayed in dashboard's list views - #4414 by @benekex2
- Add ability to toggle visible columns in product list - #4608 by @dominik-zeglen
- Add voucher settings - #4556 by @benekex2
- Contrast improvements - #4508 by @benekex2
- Display menu item form errors - #4551 by @dominik-zeglen
- Do not allow random IDs to appear in snapshots - #4495 by @dominik-zeglen
- Input UI changes - #4542 by @benekex2
- Implement new menu design - #4476 by @benekex2
- Refetch attribute list after closing modal - #4615 by @dominik-zeglen
- Add config for Testcafe - #4553 by @dominik-zeglen
- Fix product type taxes select - #4453 by @benekex2
- Fix form reloading - #4467 by @dominik-zeglen
- Fix voucher limit value when checkbox unchecked - #4456 by @benekex2
- Fix searches and pickers - #4487 by @dominik-zeglen
- Fix dashboard menu styles - #4491 by @benekex2
- Fix menu responsiveness - #4511 by @benekex2
- Fix loosing focus while typing in the product description field - #4549 by @dominik-zeglen
- Fix MUI warnings - #4588 by @dominik-zeglen
- Fix bulk action checkboxes - #4618 by @dominik-zeglen
- Fix rendering user avatar when it's empty #4546 by @maarcingebala
- Remove Dashboard 2.0 files form Saleor repository - #4631 by @dominik-zeglen
- Fix CreateToken mutation to use NonNull on errors field #5415 by @gabmartinez

### Other notable changes

- Replace Pipenv with Poetry - #3894 by @michaljelonek
- Upgrade `django-prices` to v2.1 - #4639 by @NyanKiyoshi
- Disable reports from uWSGI about broken pipe and write errors from disconnected clients - #4596 by @NyanKiyoshi
- Fix the random failures of `populatedb` trying to create users with an existing email - #4769 by @NyanKiyoshi
- Enforce `pydocstyle` for Python docstrings over the project - #4562 by @NyanKiyoshi
- Move Django Debug Toolbar to dev requirements - #4454 by @derenio
- Change license for artwork to CC-BY 4.0
- New translations:
  - Greek

## 2.8.0

### Core

- Avatax backend support - #4310 by @korycins
- Add ability to store used payment sources in gateways (first implemented in Braintree) - #4195 by @salwator
- Add ability to specify a minimal quantity of checkout items for a voucher - #4427 by @fowczarek
- Change the type of start and end date fields from Date to DateTime - #4293 by @fowczarek
- Revert the custom dynamic middlewares - #4452 by @NyanKiyoshi

### Dashboard 2.0

- UX improvements in Vouchers section - #4362 by @benekex2
- Add company address configuration - #4432 by @benekex2
- Require name when saving a custom list filter - #4269 by @benekex2
- Use `esModuleInterop` flag in `tsconfig.json` to simplify imports - #4372 by @dominik-zeglen
- Use hooks instead of a class component in forms - #4374 by @dominik-zeglen
- Drop CSRF token header from API client - #4357 by @dominik-zeglen
- Fix various bugs in the product section - #4429 by @dominik-zeglen

### Other notable changes

- Fix error when creating a checkout with voucher code - #4292 by @NyanKiyoshi
- Fix error when users enter an invalid phone number in an address - #4404 by @NyanKiyoshi
- Fix error when adding a note to an anonymous order - #4319 by @NyanKiyoshi
- Fix gift card duplication error in the `populatedb` script - #4336 by @fowczarek
- Fix vouchers apply once per order - #4339 by @fowczarek
- Fix discount tests failing at random - #4401 by @korycins
- Add `SPECIFIC_PRODUCT` type to `VoucherType` - #4344 by @fowczarek
- New translations:
  - Icelandic
- Refactored the backend side of `checkoutCreate` to improve performances and prevent side effects over the user's checkout if the checkout creation was to fail. - #4367 by @NyanKiyoshi
- Refactored the logic of cleaning the checkout shipping method over the API, so users do not lose the shipping method when updating their checkout. If the shipping method becomes invalid, it will be replaced by the cheapest available. - #4367 by @NyanKiyoshi & @szewczykmira
- Refactored process of getting available shipping methods to make it easier to understand and prevent human-made errors. - #4367 by @NyanKiyoshi
- Moved 3D secure option to Braintree plugin configuration and update config structure mechanism - #4751 by @salwator

## 2.7.0

### API

- Create order only when payment is successful - #4154 by @NyanKiyoshi
- Order Events containing order lines or fulfillment lines now return the line object in the GraphQL API - #4114 by @NyanKiyoshi
- GraphQL now prints exceptions to stderr as well as returning them or not - #4148 by @NyanKiyoshi
- Refactored API resolvers to static methods with root typing - #4155 by @NyanKiyoshi
- Add phone validation in the GraphQL API to handle the library upgrade - #4156 by @NyanKiyoshi

### Core

- Add basic Gift Cards support in the backend - #4025 by @fowczarek
- Add the ability to sort products within a collection - #4123 by @NyanKiyoshi
- Implement customer events - #4094 by @NyanKiyoshi
- Merge "authorize" and "capture" operations - #4098 by @korycins, @NyanKiyoshi
- Separate the Django middlewares from the GraphQL API middlewares - #4102 by @NyanKiyoshi, #4186 by @cmiacz

### Dashboard 2.0

- Add navigation section - #4012 by @dominik-zeglen
- Add filtering on product list - #4193 by @dominik-zeglen
- Add filtering on orders list - #4237 by @dominik-zeglen
- Change input style and improve Storybook stories - #4115 by @dominik-zeglen
- Migrate deprecated fields in Dashboard 2.0 - #4121 by @benekex2
- Add multiple select checkbox - #4133, #4146 by @benekex2
- Rename menu items in Dashboard 2.0 - #4172 by @benekex2
- Category delete modal improvements - #4171 by @benekex2
- Close modals on click outside - #4236 - by @benekex2
- Use date localize hook in translations - #4202 by @dominik-zeglen
- Unify search API - #4200 by @dominik-zeglen
- Default default PAGINATE_BY - #4238 by @dominik-zeglen
- Create generic filtering interface - #4221 by @dominik-zeglen
- Add default state to rich text editor = #4281 by @dominik-zeglen
- Fix translation discard button - #4109 by @benekex2
- Fix draftail options and icons - #4132 by @benekex2
- Fix typos and messages in Dashboard 2.0 - #4168 by @benekex2
- Fix view all orders button - #4173 by @benekex2
- Fix visibility card view - #4198 by @benekex2
- Fix query refetch after selecting an object in list - #4272 by @dominik-zeglen
- Fix image selection in variants - #4270 by @benekex2
- Fix collection search - #4267 by @dominik-zeglen
- Fix quantity height in draft order edit - #4273 by @benekex2
- Fix checkbox clickable area size - #4280 by @dominik-zeglen
- Fix breaking object selection in menu section - #4282 by @dominik-zeglen
- Reset selected items when tab switch - #4268 by @benekex2

### Other notable changes

- Add support for Google Cloud Storage - #4127 by @chetabahana
- Adding a nonexistent variant to checkout no longer crashes - #4166 by @NyanKiyoshi
- Disable storage of Celery results - #4169 by @NyanKiyoshi
- Disable polling in Playground - #4188 by @maarcingebala
- Cleanup code for updated function names and unused argument - #4090 by @jxltom
- Users can now add multiple "Add to Cart" forms in a single page - #4165 by @NyanKiyoshi
- Fix incorrect argument in `get_client_token` in Braintree integration - #4182 by @maarcingebala
- Fix resolving attribute values when transforming them to HStore - #4161 by @maarcingebala
- Fix wrong calculation of subtotal in cart page - #4145 by @korycins
- Fix margin calculations when product/variant price is set to zero - #4170 by @MahmoudRizk
- Fix applying discounts in checkout's subtotal calculation in API - #4192 by @maarcingebala
- Fix GATEWAYS_ENUM to always contain all implemented payment gateways - #4108 by @koradon

## 2.6.0

### API

- Add unified filtering interface in resolvers - #3952, #4078 by @korycins
- Add mutations for bulk actions - #3935, #3954, #3967, #3969, #3970 by @akjanik
- Add mutation for reordering menu items - #3958 by @NyanKiyoshi
- Optimize queries for single nodes - #3968 @NyanKiyoshi
- Refactor error handling in mutations #3891 by @maarcingebala & @akjanik
- Specify mutation permissions through Meta classes - #3980 by @NyanKiyoshi
- Unify pricing access in products and variants - #3948 by @NyanKiyoshi
- Use only_fields instead of exclude_fields in type definitions - #3940 by @michaljelonek
- Prefetch collections when getting sales of a bunch of products - #3961 by @NyanKiyoshi
- Remove unnecessary dedents from GraphQL schema so new Playground can work - #4045 by @salwator
- Restrict resolving payment by ID - #4009 @NyanKiyoshi
- Require `checkoutId` for updating checkout's shipping and billing address - #4074 by @jxltom
- Handle errors in `TokenVerify` mutation - #3981 by @fowczarek
- Unify argument names in types and resolvers - #3942 by @NyanKiyoshi

### Core

- Use Black as the default code formatting tool - #3852 by @krzysztofwolski and @NyanKiyoshi
- Dropped Python 3.5 support - #4028 by @korycins
- Rename Cart to Checkout - #3963 by @michaljelonek
- Use data classes to exchange data with payment gateways - #4028 by @korycins
- Refactor order events - #4018 by @NyanKiyoshi

### Dashboard 2.0

- Add bulk actions - #3955 by @dominik-zeglen
- Add user avatar management - #4030 by @benekex2
- Add navigation drawer support on mobile devices - #3839 by @benekex2
- Fix rendering validation errors in product form - #4024 by @benekex2
- Move dialog windows to query string rather than router paths - #3953 by @dominik-zeglen
- Update order events types - #4089 by @jxltom
- Code cleanup by replacing render props with react hooks - #4010 by @dominik-zeglen

### Other notable changes

- Add setting to enable Django Debug Toolbar - #3983 by @koradon
- Use newest GraphQL Playground - #3971 by @salwator
- Ensure adding to quantities in the checkout is respecting the limits - #4005 by @NyanKiyoshi
- Fix country area choices - #4008 by @fowczarek
- Fix price_range_as_dict function - #3999 by @zodiacfireworks
- Fix the product listing not showing in the voucher when there were products selected - #4062 by @NyanKiyoshi
- Fix crash in Dashboard 1.0 when updating an order address's phone number - #4061 by @NyanKiyoshi
- Reduce the time of tests execution by using dummy password hasher - #4083 by @korycins
- Set up explicit **hash** function - #3979 by @akjanik
- Unit tests use none as media root - #3975 by @korycins
- Update file field styles with materializecss template filter - #3998 by @zodiacfireworks
- New translations:
  - Albanian
  - Colombian Spanish
  - Lithuanian

## 2.5.0

### API

- Add query to fetch draft orders - #3809 by @michaljelonek
- Add bulk delete mutations - #3838 by @michaljelonek
- Add `languageCode` enum to API - #3819 by @michaljelonek, #3854 by @jxltom
- Duplicate address instances in checkout mutations - #3866 by @pawelzar
- Restrict access to `orders` query for unauthorized users - #3861 by @pawelzar
- Support setting address as default in address mutations - #3787 by @jxltom
- Fix phone number validation in GraphQL when country prefix not given - #3905 by @patrys
- Report pretty stack traces in DEBUG mode - #3918 by @patrys

### Core

- Drop support for Django 2.1 and Django 1.11 (previous LTS) - #3929 by @patrys
- Fulfillment of digital products - #3868 by @korycins
- Introduce avatars for staff accounts - #3878 by @pawelzar
- Refactor the account avatars path from a relative to absolute - #3938 by @NyanKiyoshi

### Dashboard 2.0

- Add translations section - #3884 by @dominik-zeglen
- Add light/dark theme - #3856 by @dominik-zeglen
- Add customer's address book view - #3826 by @dominik-zeglen
- Add "Add variant" button on the variant details page = #3914 by @dominik-zeglen
- Add back arrows in "Configure" subsections - #3917 by @dominik-zeglen
- Display avatars in staff views - #3922 by @dominik-zeglen
- Prevent user from changing his own status and permissions - #3922 by @dominik-zeglen
- Fix crashing product create view - #3837, #3910 by @dominik-zeglen
- Fix layout in staff members details page - #3857 by @dominik-zeglen
- Fix unfocusing rich text editor - #3902 by @dominik-zeglen
- Improve accessibility - #3856 by @dominik-zeglen

### Other notable changes

- Improve user and staff management in dashboard 1.0 - #3781 by @jxltom
- Fix default product tax rate in Dashboard 1.0 - #3880 by @pawelzar
- Fix logo in docs - #3928 by @michaljelonek
- Fix name of logo file - #3867 by @jxltom
- Fix variants for juices in example data - #3926 by @michaljelonek
- Fix alignment of the cart dropdown on new bootstrap version - #3937 by @NyanKiyoshi
- Refactor the account avatars path from a relative to absolute - #3938 by @NyanKiyoshi
- New translations:
  - Armenian
  - Portuguese
  - Swahili
  - Thai

## 2.4.0

### API

- Add model translations support in GraphQL API - #3789 by @michaljelonek
- Add mutations to manage addresses for authenticated customers - #3772 by @Kwaidan00, @maarcingebala
- Add mutation to apply vouchers in checkout - #3739 by @Kwaidan00
- Add thumbnail field to `OrderLine` type - #3737 by @michaljelonek
- Add a query to fetch order by token - #3740 by @michaljelonek
- Add city choices and city area type to address validator API - #3788 by @jxltom
- Fix access to unpublished objects in API - #3724 by @Kwaidan00
- Fix bug where errors are not returned when creating fulfillment with a non-existent order line - #3777 by @jxltom
- Fix `productCreate` mutation when no product type was provided - #3804 by @michaljelonek
- Enable database search in products query - #3736 by @michaljelonek
- Use authenticated user's email as default email in creating checkout - #3726 by @jxltom
- Generate voucher code if it wasn't provided in mutation - #3717 by @Kwaidan00
- Improve limitation of vouchers by country - #3707 by @michaljelonek
- Only include canceled fulfillments for staff in fulfillment API - #3778 by @jxltom
- Support setting address as when creating customer address #3782 by @jxltom
- Fix generating slug from title - #3816 by @maarcingebala
- Add `variant` field to `OrderLine` type - #3820 by @maarcingebala

### Core

- Add JSON fields to store rich-text content - #3756 by @michaljelonek
- Add function to recalculate total order weight - #3755 by @Kwaidan00, @maarcingebala
- Unify cart creation logic in API and Django views - #3761, #3790 by @maarcingebala
- Unify payment creation logic in API and Django views - #3715 by @maarcingebala
- Support partially charged and refunded payments - #3735 by @jxltom
- Support partial fulfillment of ordered items - #3754 by @jxltom
- Fix applying discounts when a sale has no end date - #3595 by @cprinos

### Dashboard 2.0

- Add "Discounts" section - #3654 by @dominik-zeglen
- Add "Pages" section; introduce Draftail WYSIWYG editor - #3751 by @dominik-zeglen
- Add "Shipping Methods" section - #3770 by @dominik-zeglen
- Add support for date and datetime components - #3708 by @dominik-zeglen
- Restyle app layout - #3811 by @dominik-zeglen

### Other notable changes

- Unify model field names related to models' public access - `publication_date` and `is_published` - #3706 by @michaljelonek
- Improve filter orders by payment status - #3749 @jxltom
- Refactor translations in emails - #3701 by @Kwaidan00
- Use exact image versions in docker-compose - #3742 by @ashishnitinpatil
- Sort order payment and history in descending order - #3747 by @jxltom
- Disable style-loader in dev mode - #3720 by @jxltom
- Add ordering to shipping method - #3806 by @michaljelonek
- Add missing type definition for dashboard 2.0 - #3776 by @jxltom
- Add header and footer for checkout success pages #3752 by @jxltom
- Add instructions for using local assets in Docker - #3723 by @michaljelonek
- Update S3 deployment documentation to include CORS configuration note - #3743 by @NyanKiyoshi
- Fix missing migrations for is_published field of product and page model - #3757 by @jxltom
- Fix problem with l10n in Braintree payment gateway template - #3691 by @Kwaidan00
- Fix bug where payment is not filtered from active ones when creating payment - #3732 by @jxltom
- Fix incorrect cart badge location - #3786 by @jxltom
- Fix storefront styles after bootstrap is updated to 4.3.1 - #3753 by @jxltom
- Fix logo size in different browser and devices with different sizes - #3722 by @jxltom
- Rename dumpdata file `db.json` to `populatedb_data.json` - #3810 by @maarcingebala
- Prefetch collections for product availability - #3813 by @michaljelonek
- Bump django-graphql-jwt - #3814 by @michaljelonek
- Fix generating slug from title - #3816 by @maarcingebala
- New translations:
  - Estonian
  - Indonesian

## 2.3.1

- Fix access to private variant fields in API - #3773 by maarcingebala
- Limit access of quantity and allocated quantity to staff in GraphQL API #3780 by @jxltom

## 2.3.0

### API

- Return user's last checkout in the `User` type - #3578 by @fowczarek
- Automatically assign checkout to the logged in user - #3587 by @fowczarek
- Expose `chargeTaxesOnShipping` field in the `Shop` type - #3603 by @fowczarek
- Expose list of enabled payment gateways - #3639 by @fowczarek
- Validate uploaded files in a unified way - #3633 by @fowczarek
- Add mutation to trigger fetching tax rates - #3622 by @fowczarek
- Use USERNAME_FIELD instead of hard-code email field when resolving user - #3577 by @jxltom
- Require variant and quantity fields in `CheckoutLineInput` type - #3592 by @jxltom
- Preserve order of nodes in `get_nodes_or_error` function - #3632 by @jxltom
- Add list mutations for `Voucher` and `Sale` models - #3669 by @michaljelonek
- Use proper type for countries in `Voucher` type - #3664 by @michaljelonek
- Require email in when creating checkout in API - #3667 by @michaljelonek
- Unify returning errors in the `tokenCreate` mutation - #3666 by @michaljelonek
- Use `Date` field in Sale/Voucher inputs - #3672 by @michaljelonek
- Refactor checkout mutations - #3610 by @fowczarek
- Refactor `clean_instance`, so it does not returns errors anymore - #3597 by @akjanik
- Handle GraphqQL syntax errors - #3576 by @jxltom

### Core

- Refactor payments architecture - #3519 by @michaljelonek
- Improve Docker and `docker-compose` configuration - #3657 by @michaljelonek
- Allow setting payment status manually for dummy gateway in Storefront 1.0 - #3648 by @jxltom
- Infer default transaction kind from operation type - #3646 by @jxltom
- Get correct payment status for order without any payments - #3605 by @jxltom
- Add default ordering by `id` for `CartLine` model - #3593 by @jxltom
- Fix "set password" email sent to customer created in the dashboard - #3688 by @Kwaidan00

### Dashboard 2.0

- ️Add taxes section - #3622 by @dominik-zeglen
- Add drag'n'drop image upload - #3611 by @dominik-zeglen
- Unify grid handling - #3520 by @dominik-zeglen
- Add component generator - #3670 by @dominik-zeglen
- Throw Typescript errors while snapshotting - #3611 by @dominik-zeglen
- Simplify mutation's error checking - #3589 by @dominik-zeglen
- Fix order cancelling - #3624 by @dominik-zeglen
- Fix logo placement - #3602 by @dominik-zeglen

### Other notable changes

- Register Celery task for updating exchange rates - #3599 by @jxltom
- Fix handling different attributes with the same slug - #3626 by @jxltom
- Add missing migrations for tax rate choices - #3629 by @jxltom
- Fix `TypeError` on calling `get_client_token` - #3660 by @michaljelonek
- Make shipping required as default when creating product types - #3655 by @jxltom
- Display payment status on customer's account page in Storefront 1.0 - #3637 by @jxltom
- Make order fields sequence in Dashboard 1.0 same as in Dashboard 2.0 - #3606 by @jxltom
- Fix returning products for homepage for the currently viewing user - #3598 by @jxltom
- Allow filtering payments by status in Dashboard 1.0 - #3608 by @jxltom
- Fix typo in the definition of order status - #3649 by @jxltom
- Add margin for order notes section - #3650 by @jxltom
- Fix logo position - #3609, #3616 by @jxltom
- Storefront visual improvements - #3696 by @piotrgrundas
- Fix product list price filter - #3697 by @Kwaidan00
- Redirect to success page after successful payment - #3693 by @Kwaidan00

## 2.2.0

### API

- Use `PermissionEnum` as input parameter type for `permissions` field - #3434 by @maarcingebala
- Add "authorize" and "charge" mutations for payments - #3426 by @jxltom
- Add alt text to product thumbnails and background images of collections and categories - #3429 by @fowczarek
- Fix passing decimal arguments = #3457 by @fowczarek
- Allow sorting products by the update date - #3470 by @jxltom
- Validate and clear the shipping method in draft order mutations - #3472 by @fowczarek
- Change tax rate field to choice field - #3478 by @fowczarek
- Allow filtering attributes by collections - #3508 by @maarcingebala
- Resolve to `None` when empty object ID was passed as mutation argument - #3497 by @maarcingebala
- Change `errors` field type from [Error] to [Error!] - #3489 by @fowczarek
- Support creating default variant for product types that don't use multiple variants - #3505 by @fowczarek
- Validate SKU when creating a default variant - #3555 by @fowczarek
- Extract enums to separate files - #3523 by @maarcingebala

### Core

- Add Stripe payment gateway - #3408 by @jxltom
- Add `first_name` and `last_name` fields to the `User` model - #3101 by @fowczarek
- Improve several payment validations - #3418 by @jxltom
- Optimize payments related database queries - #3455 by @jxltom
- Add publication date to collections - #3369 by @k-brk
- Fix hard-coded site name in order PDFs - #3526 by @NyanKiyoshi
- Update favicons to the new style - #3483 by @dominik-zeglen
- Fix migrations for default currency - #3235 by @bykof
- Remove Elasticsearch from `docker-compose.yml` - #3482 by @maarcingebala
- Resort imports in tests - #3471 by @jxltom
- Fix the no shipping orders payment crash on Stripe - #3550 by @NyanKiyoshi
- Bump backend dependencies - #3557 by @maarcingebala. This PR removes security issue CVE-2019-3498 which was present in Django 2.1.4. Saleor however wasn't vulnerable to this issue as it doesn't use the affected `django.views.defaults.page_not_found()` view.
- Generate random data using the default currency - #3512 by @stephenmoloney
- New translations:
  - Catalan
  - Serbian

### Dashboard 2.0

- Restyle product selection dialogs - #3499 by @dominik-zeglen, @maarcingebala
- Fix minor visual bugs in Dashboard 2.0 - #3433 by @dominik-zeglen
- Display warning if order draft has missing data - #3431 by @dominik-zeglen
- Add description field to collections - #3435 by @dominik-zeglen
- Add query batching - #3443 by @dominik-zeglen
- Use autocomplete fields in country selection - #3443 by @dominik-zeglen
- Add alt text to categories and collections - #3461 by @dominik-zeglen
- Use first and last name of a customer or staff member in UI - #3247 by @Bonifacy1, @dominik-zeglen
- Show error page if an object was not found - #3463 by @dominik-zeglen
- Fix simple product's inventory data saving bug - #3474 by @dominik-zeglen
- Replace `thumbnailUrl` with `thumbnail { url }` - #3484 by @dominik-zeglen
- Change "Feature on Homepage" switch behavior - #3481 by @dominik-zeglen
- Expand payment section in order view - #3502 by @dominik-zeglen
- Change TypeScript loader to speed up the build process - #3545 by @patrys

### Bugfixes

- Do not show `Pay For Order` if order is partly paid since partial payment is not supported - #3398 by @jxltom
- Fix attribute filters in the products category view - #3535 by @fowczarek
- Fix storybook dependencies conflict - #3544 by @dominik-zeglen

## 2.1.0

### API

- Change selected connection fields to lists - #3307 by @fowczarek
- Require pagination in connections - #3352 by @maarcingebala
- Replace Graphene view with a custom one - #3263 by @patrys
- Change `sortBy` parameter to use enum type - #3345 by @fowczarek
- Add `me` query to fetch data of a logged-in user - #3202, #3316 by @fowczarek
- Add `canFinalize` field to the Order type - #3356 by @fowczarek
- Extract resolvers and mutations to separate files - #3248 by @fowczarek
- Add VAT tax rates field to country - #3392 by @michaljelonek
- Allow creating orders without users - #3396 by @fowczarek

### Core

- Add Razorpay payment gatway - #3205 by @NyanKiyoshi
- Use standard tax rate as a default tax rate value - #3340 by @fowczarek
- Add description field to the Collection model - #3275 by @fowczarek
- Enforce the POST method on VAT rates fetching - #3337 by @NyanKiyoshi
- Generate thumbnails for category/collection background images - #3270 by @NyanKiyoshi
- Add warm-up support in product image creation mutation - #3276 by @NyanKiyoshi
- Fix error in the `populatedb` script when running it not from the project root - #3272 by @NyanKiyoshi
- Make Webpack rebuilds fast - #3290 by @patrys
- Skip installing Chromium to make deployment faster - #3227 by @jxltom
- Add default test runner - #3258 by @jxltom
- Add Transifex client to Pipfile - #3321 by @jxltom
- Remove additional pytest arguments in tox - #3338 by @jxltom
- Remove test warnings - #3339 by @jxltom
- Remove runtime warning when product has discount - #3310 by @jxltom
- Remove `django-graphene-jwt` warnings - #3228 by @jxltom
- Disable deprecated warnings - #3229 by @jxltom
- Add `AWS_S3_ENDPOINT_URL` setting to support DigitalOcean spaces. - #3281 by @hairychris
- Add `.gitattributes` file to hide diffs for generated files on Github - #3055 by @NyanKiyoshi
- Add database sequence reset to `populatedb` - #3406 by @michaljelonek
- Get authorized amount from succeeded auth transactions - #3417 by @jxltom
- Resort imports by `isort` - #3412 by @jxltom

### Dashboard 2.0

- Add confirmation modal when leaving view with unsaved changes - #3375 by @dominik-zeglen
- Add dialog loading and error states - #3359 by @dominik-zeglen
- Split paths and urls - #3350 by @dominik-zeglen
- Derive state from props in forms - #3360 by @dominik-zeglen
- Apply debounce to autocomplete fields - #3351 by @dominik-zeglen
- Use Apollo signatures - #3353 by @dominik-zeglen
- Add order note field in the order details view - #3346 by @dominik-zeglen
- Add app-wide progress bar - #3312 by @dominik-zeglen
- Ensure that all queries are built on top of TypedQuery - #3309 by @dominik-zeglen
- Close modal windows automatically - #3296 by @dominik-zeglen
- Move URLs to separate files - #3295 by @dominik-zeglen
- Add basic filters for products and orders list - #3237 by @Bonifacy1
- Fetch default currency from API - #3280 by @dominik-zeglen
- Add `displayName` property to components - #3238 by @Bonifacy1
- Add window titles - #3279 by @dominik-zeglen
- Add paginator component - #3265 by @dominik-zeglen
- Update Material UI to 3.6 - #3387 by @patrys
- Upgrade React, Apollo, Webpack and Babel - #3393 by @patrys
- Add pagination for required connections - #3411 by @dominik-zeglen

### Bugfixes

- Fix language codes - #3311 by @jxltom
- Fix resolving empty attributes list - #3293 by @maarcingebala
- Fix range filters not being applied - #3385 by @michaljelonek
- Remove timeout for updating image height - #3344 by @jxltom
- Return error if checkout was not found - #3289 by @maarcingebala
- Solve an auto-resize conflict between Materialize and medium-editor - #3367 by @adonig
- Fix calls to `ngettext_lazy` - #3380 by @patrys
- Filter preauthorized order from succeeded transactions - #3399 by @jxltom
- Fix incorrect country code in fixtures - #3349 by @bingimar
- Fix updating background image of a collection - #3362 by @fowczarek & @dominik-zeglen

### Docs

- Document settings related to generating thumbnails on demand - #3329 by @NyanKiyoshi
- Improve documentation for Heroku deployment - #3170 by @raybesiga
- Update documentation on Docker deployment - #3326 by @jxltom
- Document payment gateway configuration - #3376 by @NyanKiyoshi

## 2.0.0

### API

- Add mutation to delete a customer; add `isActive` field in `customerUpdate` mutation - #3177 by @maarcingebala
- Add mutations to manage authorization keys - #3082 by @maarcingebala
- Add queries for dashboard homepage - #3146 by @maarcingebala
- Allows user to unset homepage collection - #3140 by @oldPadavan
- Use enums as permission codes - #3095 by @the-bionic
- Return absolute image URLs - #3182 by @maarcingebala
- Add `backgroundImage` field to `CategoryInput` - #3153 by @oldPadavan
- Add `dateJoined` and `lastLogin` fields in `User` type - #3169 by @maarcingebala
- Separate `parent` input field from `CategoryInput` - #3150 by @akjanik
- Remove duplicated field in Order type - #3180 by @maarcingebala
- Handle empty `backgroundImage` field in API - #3159 by @maarcingebala
- Generate name-based slug in collection mutations - #3145 by @akjanik
- Remove products field from `collectionUpdate` mutation - #3141 by @oldPadavan
- Change `items` field in `Menu` type from connection to list - #3032 by @oldPadavan
- Make `Meta.description` required in `BaseMutation` - #3034 by @oldPadavan
- Apply `textwrap.dedent` to GraphQL descriptions - #3167 by @fowczarek

### Dashboard 2.0

- Add collection management - #3135 by @dominik-zeglen
- Add customer management - #3176 by @dominik-zeglen
- Add homepage view - #3155, #3178 by @Bonifacy1 and @dominik-zeglen
- Add product type management - #3052 by @dominik-zeglen
- Add site settings management - #3071 by @dominik-zeglen
- Escape node IDs in URLs - #3115 by @dominik-zeglen
- Restyle categories section - #3072 by @Bonifacy1

### Other

- Change relation between `ProductType` and `Attribute` models - #3097 by @maarcingebala
- Remove `quantity-allocated` generation in `populatedb` script - #3084 by @MartinSeibert
- Handle `Money` serialization - #3131 by @Pacu2
- Do not collect unnecessary static files - #3050 by @jxltom
- Remove host mounted volume in `docker-compose` - #3091 by @tiangolo
- Remove custom services names in `docker-compose` - #3092 by @tiangolo
- Replace COUNTRIES with countries.countries - #3079 by @neeraj1909
- Installing dev packages in docker since tests are needed - #3078 by @jxltom
- Remove comparing string in address-form-panel template - #3074 by @tomcio1205
- Move updating variant names to a Celery task - #3189 by @fowczarek

### Bugfixes

- Fix typo in `clean_input` method - #3100 by @the-bionic
- Fix typo in `ShippingMethod` model - #3099 by @the-bionic
- Remove duplicated variable declaration - #3094 by @the-bionic

### Docs

- Add createdb note to getting started for Windows - #3106 by @ajostergaard
- Update docs on pipenv - #3045 by @jxltom<|MERGE_RESOLUTION|>--- conflicted
+++ resolved
@@ -15,12 +15,9 @@
 ### Other changes
 
 - Reference attribute linking to product variants - #10468 by @IKarbowiak
-<<<<<<< HEAD
 - Fix error when app deleted product added to draft order - (#10574)
-=======
 - Add base shipping price to `Order` - #10771 by @fowczarek
 
->>>>>>> 7b75079a
 ### GraphQL API
 
 - Add `taxExemptionManage` mutation - #10344 by @SzymJ
