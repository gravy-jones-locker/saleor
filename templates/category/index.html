--- conflicted
+++ resolved
@@ -1,7 +1,6 @@
 {% extends "product/product_list_base.html" %}
 {% load i18n %}
 {% load staticfiles %}
-<<<<<<< HEAD
 {% load build_absolute_uri from urls %}
 {% load render_bundle from webpack_loader %}
 
@@ -10,14 +9,12 @@
   {% render_bundle 'category' 'js' %}
 {% endblock footer_scripts %}
 
-{% block title %}{{ category }} — {{ block.super }}{% endblock %}
-
 {% block meta_tags %}
-    <meta property="og:title" content="{{ category }}">
-    <meta property="og:description" content="{{ category.description }}">
+    <meta property="og:title" content="{{ object }}">
+    <meta property="og:description" content="{{ object.description }}">
     <meta property="og:image" content="{% static "images/block1.png" %}">
 
-    {% build_absolute_uri request=request location=category.get_absolute_url as category_url %}
+    {% build_absolute_uri request=request location=object.get_absolute_url as category_url %}
     <meta property="og:url" content="{{ category_url }}">
     <link rel="canonical" href="{{ category_url }}?page={{ products_paginated.number }}">
 
@@ -30,38 +27,10 @@
     {% endif %}
 {% endblock meta_tags %}
 
-{% block breadcrumb %}
-    {{ block.super }}
-    {% for breadcrumb in breadcrumbs %}
-        <li{% if forloop.last %} class="active"{% endif %}>
-            {% if not forloop.last %}
-                <a href="{{ breadcrumb.get_absolute_url }}">{{ breadcrumb }}</a>
-            {% else %}
-                <span>{{ breadcrumb }}</span>
-            {% endif %}
-        </li>
-    {% endfor %}
-{% endblock breadcrumb %}
+{% block breadcrumb %}{% endblock %}
 
 {% block content %}
     {% comment %} NOTE: This implementation of category page uses React for rendering the product list. See saleor/static/js/category.js file. {% endcomment %}
     {% csrf_token %}
-    <div id="category-page" data-category='{"id":{{category.id}}}'></div>
-{% endblock content %}
-=======
-
-{% block breadcrumb_part %}
-  <li>
-    <a href="{% url 'home' %}">{% trans "Home" context 'Category breadcrumbs home' %}</a>
-  </li>
-  {% for ancestor in object.get_ancestors %}
-    <li><a href='{{ ancestor.get_absolute_url }}'>{{ ancestor.name }}</a>
-    </li>
-  {% endfor %}
-  <li><a href='{{ object.get_absolute_url }}'>{{ object.name }}</a></li>
-{% endblock %}
-
-{% block filters %}
-  {% include "category/filters.html" with category=object %}
-{% endblock filters %}
->>>>>>> c1c5b93b
+    <div id="category-page" data-category='{"id":{{object.id}}}'></div>
+{% endblock content %}